<?xml version="1.0" encoding="UTF-8"?>
<!--
  ~ Licensed to the Apache Software Foundation (ASF) under one or more
  ~ contributor license agreements.  See the NOTICE file distributed with
  ~ this work for additional information regarding copyright ownership.
  ~ The ASF licenses this file to You under the Apache License, Version 2.0
  ~ (the "License"); you may not use this file except in compliance with
  ~ the License.  You may obtain a copy of the License at
  ~
  ~     http://www.apache.org/licenses/LICENSE-2.0
  ~
  ~ Unless required by applicable law or agreed to in writing, software
  ~ distributed under the License is distributed on an "AS IS" BASIS,
  ~ WITHOUT WARRANTIES OR CONDITIONS OF ANY KIND, either express or implied.
  ~ See the License for the specific language governing permissions and
  ~ limitations under the License.
  -->
<project xmlns="http://maven.apache.org/POM/4.0.0"
         xmlns:xsi="http://www.w3.org/2001/XMLSchema-instance"
         xsi:schemaLocation="http://maven.apache.org/POM/4.0.0 http://maven.apache.org/xsd/maven-4.0.0.xsd">
    <parent>
        <artifactId>dolphinscheduler</artifactId>
        <groupId>org.apache.dolphinscheduler</groupId>
        <version>1.3.2-SNAPSHOT</version>
    </parent>
    <modelVersion>4.0.0</modelVersion>

    <groupId>org.apache.dolphinscheduler</groupId>
    <artifactId>dolphinscheduler-alert-plugin</artifactId>
    <packaging>pom</packaging>

    <modules>
        <module>dolphinscheduler-alert-email</module>
        <module>dolphinscheduler-alert-wechat</module>
        <module>dolphinscheduler-alert-dingtalk</module>
<<<<<<< HEAD
        <module>dolphinscheduler-alert-script</module>
=======
        <module>dolphinscheduler-alert-sms</module>
>>>>>>> 91eb42d4
    </modules>


</project><|MERGE_RESOLUTION|>--- conflicted
+++ resolved
@@ -33,11 +33,8 @@
         <module>dolphinscheduler-alert-email</module>
         <module>dolphinscheduler-alert-wechat</module>
         <module>dolphinscheduler-alert-dingtalk</module>
-<<<<<<< HEAD
         <module>dolphinscheduler-alert-script</module>
-=======
         <module>dolphinscheduler-alert-sms</module>
->>>>>>> 91eb42d4
     </modules>
 
 
