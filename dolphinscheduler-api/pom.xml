<?xml version="1.0" encoding="UTF-8"?>
<!--
  ~ Licensed to the Apache Software Foundation (ASF) under one or more
  ~ contributor license agreements.  See the NOTICE file distributed with
  ~ this work for additional information regarding copyright ownership.
  ~ The ASF licenses this file to You under the Apache License, Version 2.0
  ~ (the "License"); you may not use this file except in compliance with
  ~ the License.  You may obtain a copy of the License at
  ~
  ~     http://www.apache.org/licenses/LICENSE-2.0
  ~
  ~ Unless required by applicable law or agreed to in writing, software
  ~ distributed under the License is distributed on an "AS IS" BASIS,
  ~ WITHOUT WARRANTIES OR CONDITIONS OF ANY KIND, either express or implied.
  ~ See the License for the specific language governing permissions and
  ~ limitations under the License.
  -->

<project xmlns="http://maven.apache.org/POM/4.0.0" xmlns:xsi="http://www.w3.org/2001/XMLSchema-instance" xsi:schemaLocation="http://maven.apache.org/POM/4.0.0 http://maven.apache.org/xsd/maven-4.0.0.xsd">
  <modelVersion>4.0.0</modelVersion>
  <parent>
    <groupId>org.apache.dolphinscheduler</groupId>
    <artifactId>dolphinscheduler</artifactId>
    <version>1.2.1-SNAPSHOT</version>
  </parent>
  <artifactId>dolphinscheduler-api</artifactId>
  <name>${project.artifactId}</name>
  <packaging>jar</packaging>

  <properties>
    <jasper-runtime.version>5.5.23</jasper-runtime.version>
    <servlet-api.version>2.5</servlet-api.version>
    <swagger.version>1.9.3</swagger.version>
    <springfox.version>2.9.2</springfox.version>
  </properties>

  <dependencies>
    <dependency>
      <groupId>org.apache.dolphinscheduler</groupId>
      <artifactId>dolphinscheduler-alert</artifactId>
    </dependency>

    <dependency>
      <groupId>org.apache.dolphinscheduler</groupId>
      <artifactId>dolphinscheduler-server</artifactId>
      <exclusions>
        <exclusion>
          <groupId>io.netty</groupId>
          <artifactId>netty</artifactId>
        </exclusion>
        <exclusion>
          <groupId>io.netty</groupId>
          <artifactId>netty-all</artifactId>
        </exclusion>
        <exclusion>
          <groupId>com.google</groupId>
          <artifactId>netty</artifactId>
        </exclusion>
        <exclusion>
          <artifactId>leveldbjni-all</artifactId>
          <groupId>org.fusesource.leveldbjni</groupId>
        </exclusion>
        <exclusion>
          <artifactId>protobuf-java</artifactId>
          <groupId>com.google.protobuf</groupId>
        </exclusion>
      </exclusions>
    </dependency>

    <!--springboot-->
    <dependency>
      <groupId>org.springframework.boot</groupId>
      <artifactId>spring-boot-starter-web</artifactId>
      <exclusions>
        <exclusion>
          <groupId>org.springframework.boot</groupId>
          <artifactId>spring-boot-starter-tomcat</artifactId>
        </exclusion>
        <exclusion>
          <artifactId>log4j-to-slf4j</artifactId>
          <groupId>org.apache.logging.log4j</groupId>
        </exclusion>
      </exclusions>
    </dependency>

    <!-- use jetty -->
    <dependency>
      <groupId>org.springframework.boot</groupId>
      <artifactId>spring-boot-starter-jetty</artifactId>
      <exclusions>
        <exclusion>
          <groupId>org.eclipse.jetty.websocket</groupId>
          <artifactId>javax-websocket-server-impl</artifactId>
        </exclusion>
        <exclusion>
          <groupId>org.eclipse.jetty.websocket</groupId>
          <artifactId>websocket-server</artifactId>
        </exclusion>
      </exclusions>
    </dependency>



    <dependency>
      <groupId>org.springframework.boot</groupId>
      <artifactId>spring-boot-starter-aop</artifactId>
      <exclusions>
        <exclusion>
          <groupId>org.springframework.boot</groupId>
          <artifactId>spring-boot-starter</artifactId>
        </exclusion>
      </exclusions>
    </dependency>

    <dependency>
      <groupId>org.springframework</groupId>
      <artifactId>spring-context</artifactId>
    </dependency>

    <dependency>
      <groupId>org.apache.httpcomponents</groupId>
      <artifactId>httpcore</artifactId>
    </dependency>

    <dependency>
      <groupId>org.apache.httpcomponents</groupId>
      <artifactId>httpclient</artifactId>
    </dependency>

    <dependency>
      <groupId>com.fasterxml.jackson.core</groupId>
      <artifactId>jackson-annotations</artifactId>
    </dependency>

    <dependency>
      <groupId>com.fasterxml.jackson.core</groupId>
      <artifactId>jackson-databind</artifactId>
    </dependency>

    <dependency>
      <groupId>com.fasterxml.jackson.core</groupId>
      <artifactId>jackson-core</artifactId>
    </dependency>

    <dependency>
      <groupId>com.alibaba</groupId>
      <artifactId>fastjson</artifactId>
    </dependency>

    <dependency>
      <groupId>commons-collections</groupId>
      <artifactId>commons-collections</artifactId>
    </dependency>

    <dependency>
      <groupId>org.quartz-scheduler</groupId>
      <artifactId>quartz</artifactId>
      <exclusions>
        <exclusion>
          <artifactId>c3p0</artifactId>
          <groupId>c3p0</groupId>
        </exclusion>
      </exclusions>
    </dependency>

    <dependency>
      <groupId>org.quartz-scheduler</groupId>
      <artifactId>quartz-jobs</artifactId>
    </dependency>

    <dependency>
      <groupId>io.springfox</groupId>
      <artifactId>springfox-swagger2</artifactId>
      <version>${springfox.version}</version>
    </dependency>

    <dependency>
      <groupId>io.springfox</groupId>
      <artifactId>springfox-swagger-ui</artifactId>
      <version>${springfox.version}</version>
    </dependency>

    <dependency>
      <groupId>com.github.xiaoymin</groupId>
      <artifactId>swagger-bootstrap-ui</artifactId>
      <version>${swagger.version}</version>
    </dependency>

    <dependency>
      <groupId>org.apache.dolphinscheduler</groupId>
      <artifactId>dolphinscheduler-rpc</artifactId>
    </dependency>

    <dependency>
      <groupId>org.apache.curator</groupId>
      <artifactId>curator-framework</artifactId>
    </dependency>

    <dependency>
      <groupId>org.apache.curator</groupId>
      <artifactId>curator-recipes</artifactId>
    </dependency>

    <!-- hadoop -->
    <dependency>
      <groupId>org.apache.hadoop</groupId>
      <artifactId>hadoop-common</artifactId>
    </dependency>

    <dependency>
      <groupId>org.apache.hadoop</groupId>
      <artifactId>hadoop-client</artifactId>
    </dependency>

    <dependency>
      <groupId>org.apache.hadoop</groupId>
      <artifactId>hadoop-hdfs</artifactId>
    </dependency>

    <dependency>
      <groupId>org.apache.hadoop</groupId>
      <artifactId>hadoop-yarn-common</artifactId>
    </dependency>

    <dependency>
      <groupId>org.apache.hadoop</groupId>
      <artifactId>hadoop-aws</artifactId>
    </dependency>

    <dependency>
      <groupId>tomcat</groupId>
      <artifactId>jasper-runtime</artifactId>
      <version>${jasper-runtime.version}</version>
    </dependency>

    <dependency>
      <groupId>javax.servlet</groupId>
      <artifactId>servlet-api</artifactId>
      <version>${servlet-api.version}</version>
    </dependency>

<<<<<<< HEAD
    <!-- just for test -->
    <dependency>
      <groupId>org.springframework.boot</groupId>
      <artifactId>spring-boot-starter-test</artifactId>
      <scope>test</scope>
      <exclusions>
        <exclusion>
          <groupId>org.ow2.asm</groupId>
          <artifactId>asm</artifactId>
        </exclusion>
        <exclusion>
          <groupId>org.springframework.boot</groupId>
          <artifactId>spring-boot</artifactId>
        </exclusion>
        <exclusion>
          <groupId>org.springframework.boot</groupId>
          <artifactId>spring-boot-autoconfigure</artifactId>
        </exclusion>
      </exclusions>
    </dependency>

    <dependency>
      <groupId>junit</groupId>
      <artifactId>junit</artifactId>
      <scope>test</scope>
=======
    <dependency>
      <groupId>org.powermock</groupId>
      <artifactId>powermock-module-junit4</artifactId>
      <scope>test</scope>
    </dependency>

    <dependency>
      <groupId>org.powermock</groupId>
      <artifactId>powermock-api-mockito2</artifactId>
      <scope>test</scope>
      <exclusions>
        <exclusion>
          <groupId>org.mockito</groupId>
          <artifactId>mockito-core</artifactId>
        </exclusion>
      </exclusions>
>>>>>>> 30dd867a
    </dependency>

  </dependencies>
</project><|MERGE_RESOLUTION|>--- conflicted
+++ resolved
@@ -239,7 +239,6 @@
       <version>${servlet-api.version}</version>
     </dependency>
 
-<<<<<<< HEAD
     <!-- just for test -->
     <dependency>
       <groupId>org.springframework.boot</groupId>
@@ -265,7 +264,8 @@
       <groupId>junit</groupId>
       <artifactId>junit</artifactId>
       <scope>test</scope>
-=======
+    </dependency>
+
     <dependency>
       <groupId>org.powermock</groupId>
       <artifactId>powermock-module-junit4</artifactId>
@@ -282,7 +282,6 @@
           <artifactId>mockito-core</artifactId>
         </exclusion>
       </exclusions>
->>>>>>> 30dd867a
     </dependency>
 
   </dependencies>
