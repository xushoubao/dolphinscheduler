/*
 * Licensed to the Apache Software Foundation (ASF) under one or more
 * contributor license agreements.  See the NOTICE file distributed with
 * this work for additional information regarding copyright ownership.
 * The ASF licenses this file to You under the Apache License, Version 2.0
 * (the "License"); you may not use this file except in compliance with
 * the License.  You may obtain a copy of the License at
 *
 *    http://www.apache.org/licenses/LICENSE-2.0
 *
 * Unless required by applicable law or agreed to in writing, software
 * distributed under the License is distributed on an "AS IS" BASIS,
 * WITHOUT WARRANTIES OR CONDITIONS OF ANY KIND, either express or implied.
 * See the License for the specific language governing permissions and
 * limitations under the License.
 */

package org.apache.dolphinscheduler.api.controller;

import static org.apache.dolphinscheduler.api.enums.Status.CHECK_PROCESS_DEFINITION_ERROR;
import static org.apache.dolphinscheduler.api.enums.Status.EXECUTE_PROCESS_INSTANCE_ERROR;
import static org.apache.dolphinscheduler.api.enums.Status.START_PROCESS_INSTANCE_ERROR;

import org.apache.dolphinscheduler.api.aspect.AccessLogAnnotation;
import org.apache.dolphinscheduler.api.enums.ExecuteType;
import org.apache.dolphinscheduler.api.exceptions.ApiException;
import org.apache.dolphinscheduler.api.service.ExecutorService;
import org.apache.dolphinscheduler.api.utils.Result;
import org.apache.dolphinscheduler.common.Constants;
import org.apache.dolphinscheduler.common.enums.CommandType;
import org.apache.dolphinscheduler.common.enums.FailureStrategy;
import org.apache.dolphinscheduler.common.enums.Priority;
import org.apache.dolphinscheduler.common.enums.RunMode;
import org.apache.dolphinscheduler.common.enums.TaskDependType;
import org.apache.dolphinscheduler.common.enums.WarningType;
import org.apache.dolphinscheduler.common.utils.JSONUtils;
import org.apache.dolphinscheduler.dao.entity.User;

import java.util.Map;

import org.springframework.beans.factory.annotation.Autowired;
import org.springframework.http.HttpStatus;
import org.springframework.web.bind.annotation.PathVariable;
import org.springframework.web.bind.annotation.PostMapping;
import org.springframework.web.bind.annotation.RequestAttribute;
import org.springframework.web.bind.annotation.RequestMapping;
import org.springframework.web.bind.annotation.RequestParam;
import org.springframework.web.bind.annotation.ResponseStatus;
import org.springframework.web.bind.annotation.RestController;

import io.swagger.annotations.Api;
import io.swagger.annotations.ApiImplicitParam;
import io.swagger.annotations.ApiImplicitParams;
import io.swagger.annotations.ApiOperation;
import io.swagger.annotations.ApiParam;
import springfox.documentation.annotations.ApiIgnore;

/**
 * executor controller
 */
@Api(tags = "EXECUTOR_TAG")
@RestController
@RequestMapping("projects/{projectCode}/executors")
public class ExecutorController extends BaseController {

    @Autowired
    private ExecutorService execService;

    /**
     * execute process instance
     *
     * @param loginUser login user
     * @param projectCode project code
     * @param processDefinitionCode process definition code
     * @param scheduleTime schedule time
     * @param failureStrategy failure strategy
     * @param startNodeList start nodes list
     * @param taskDependType task depend type
     * @param execType execute type
     * @param warningType warning type
     * @param warningGroupId warning group id
     * @param runMode run mode
     * @param processInstancePriority process instance priority
     * @param workerGroup worker group
     * @param timeout timeout
     * @param expectedParallelismNumber the expected parallelism number when execute complement in parallel mode
     * @return start process result code
     */
    @ApiOperation(value = "startProcessInstance", notes = "RUN_PROCESS_INSTANCE_NOTES")
    @ApiImplicitParams({
<<<<<<< HEAD
        @ApiImplicitParam(name = "processDefinitionCode", value = "PROCESS_DEFINITION_CODE", required = true, dataType = "Long", example = "100"),
=======
        @ApiImplicitParam(name = "processDefinitionId", value = "PROCESS_DEFINITION_ID", required = true, dataType = "Int", example = "100"),
>>>>>>> d7af95f9
        @ApiImplicitParam(name = "scheduleTime", value = "SCHEDULE_TIME", required = true, dataType = "String"),
        @ApiImplicitParam(name = "failureStrategy", value = "FAILURE_STRATEGY", required = true, dataType = "FailureStrategy"),
        @ApiImplicitParam(name = "startNodeList", value = "START_NODE_LIST", dataType = "String"),
        @ApiImplicitParam(name = "taskDependType", value = "TASK_DEPEND_TYPE", dataType = "TaskDependType"),
        @ApiImplicitParam(name = "execType", value = "COMMAND_TYPE", dataType = "CommandType"),
        @ApiImplicitParam(name = "warningType", value = "WARNING_TYPE", required = true, dataType = "WarningType"),
        @ApiImplicitParam(name = "warningGroupId", value = "WARNING_GROUP_ID", required = true, dataType = "Int", example = "100"),
        @ApiImplicitParam(name = "runMode", value = "RUN_MODE", dataType = "RunMode"),
        @ApiImplicitParam(name = "processInstancePriority", value = "PROCESS_INSTANCE_PRIORITY", required = true, dataType = "Priority"),
        @ApiImplicitParam(name = "workerGroup", value = "WORKER_GROUP", dataType = "String", example = "default"),
<<<<<<< HEAD
=======
        @ApiImplicitParam(name = "environmentCode", value = "ENVIRONMENT_CODE", dataType = "Long", example = "default"),
>>>>>>> d7af95f9
        @ApiImplicitParam(name = "timeout", value = "TIMEOUT", dataType = "Int", example = "100"),
        @ApiImplicitParam(name = "expectedParallelismNumber", value = "EXPECTED_PARALLELISM_NUMBER", dataType = "Int", example = "8")
    })
    @PostMapping(value = "start-process-instance")
    @ResponseStatus(HttpStatus.OK)
    @ApiException(START_PROCESS_INSTANCE_ERROR)
    @AccessLogAnnotation(ignoreRequestArgs = "loginUser")
    public Result startProcessInstance(@ApiIgnore @RequestAttribute(value = Constants.SESSION_USER) User loginUser,
                                       @ApiParam(name = "projectCode", value = "PROJECT_CODE", required = true) @PathVariable long projectCode,
                                       @RequestParam(value = "processDefinitionCode") long processDefinitionCode,
                                       @RequestParam(value = "scheduleTime", required = false) String scheduleTime,
                                       @RequestParam(value = "failureStrategy", required = true) FailureStrategy failureStrategy,
                                       @RequestParam(value = "startNodeList", required = false) String startNodeList,
                                       @RequestParam(value = "taskDependType", required = false) TaskDependType taskDependType,
                                       @RequestParam(value = "execType", required = false) CommandType execType,
                                       @RequestParam(value = "warningType", required = true) WarningType warningType,
                                       @RequestParam(value = "warningGroupId", required = false) int warningGroupId,
                                       @RequestParam(value = "runMode", required = false) RunMode runMode,
                                       @RequestParam(value = "processInstancePriority", required = false) Priority processInstancePriority,
                                       @RequestParam(value = "workerGroup", required = false, defaultValue = "default") String workerGroup,
                                       @RequestParam(value = "environmentCode", required = false, defaultValue = "-1") Long environmentCode,
                                       @RequestParam(value = "timeout", required = false) Integer timeout,
                                       @RequestParam(value = "startParams", required = false) String startParams,
<<<<<<< HEAD
                                       @RequestParam(value = "timeout", required = false) Integer expectedParallelismNumber) {
=======
                                       @RequestParam(value = "expectedParallelismNumber", required = false) Integer expectedParallelismNumber
    ) {
>>>>>>> d7af95f9

        if (timeout == null) {
            timeout = Constants.MAX_TASK_TIMEOUT;
        }
        Map<String, String> startParamMap = null;
        if (startParams != null) {
            startParamMap = JSONUtils.toMap(startParams);
        }
<<<<<<< HEAD
        Map<String, Object> result = execService.execProcessInstance(loginUser, projectCode, processDefinitionCode, scheduleTime, execType, failureStrategy,
            startNodeList, taskDependType, warningType, warningGroupId, runMode, processInstancePriority, workerGroup, timeout, startParamMap, expectedParallelismNumber);
=======
        Map<String, Object> result = execService.execProcessInstance(loginUser, projectName, processDefinitionId, scheduleTime, execType, failureStrategy,
                startNodeList, taskDependType, warningType,
                warningGroupId, runMode, processInstancePriority, workerGroup, environmentCode, timeout, startParamMap, expectedParallelismNumber);
>>>>>>> d7af95f9
        return returnDataList(result);
    }

    /**
     * do action to process instance：pause, stop, repeat, recover from pause, recover from stop
     *
     * @param loginUser login user
     * @param projectCode project code
     * @param processInstanceId process instance id
     * @param executeType execute type
     * @return execute result code
     */
    @ApiOperation(value = "execute", notes = "EXECUTE_ACTION_TO_PROCESS_INSTANCE_NOTES")
    @ApiImplicitParams({
        @ApiImplicitParam(name = "processInstanceId", value = "PROCESS_INSTANCE_ID", required = true, dataType = "Int", example = "100"),
        @ApiImplicitParam(name = "executeType", value = "EXECUTE_TYPE", required = true, dataType = "ExecuteType")
    })
    @PostMapping(value = "/execute")
    @ResponseStatus(HttpStatus.OK)
    @ApiException(EXECUTE_PROCESS_INSTANCE_ERROR)
    @AccessLogAnnotation(ignoreRequestArgs = "loginUser")
    public Result execute(@ApiIgnore @RequestAttribute(value = Constants.SESSION_USER) User loginUser,
                          @ApiParam(name = "projectCode", value = "PROJECT_CODE", required = true) @PathVariable long projectCode,
                          @RequestParam("processInstanceId") Integer processInstanceId,
                          @RequestParam("executeType") ExecuteType executeType
    ) {
        Map<String, Object> result = execService.execute(loginUser, projectCode, processInstanceId, executeType);
        return returnDataList(result);
    }

    /**
     * check process definition and all of the son process definitions is on line.
     *
     * @param processDefinitionCode process definition code
     * @return check result code
     */
    @ApiOperation(value = "startCheckProcessDefinition", notes = "START_CHECK_PROCESS_DEFINITION_NOTES")
    @ApiImplicitParams({
<<<<<<< HEAD
        @ApiImplicitParam(name = "processDefinitionCode", value = "PROCESS_DEFINITION_CODE", required = true, dataType = "Long", example = "100")
=======
        @ApiImplicitParam(name = "processDefinitionId", value = "PROCESS_DEFINITION_ID", required = true, dataType = "Int", example = "100")
>>>>>>> d7af95f9
    })
    @PostMapping(value = "/start-check")
    @ResponseStatus(HttpStatus.OK)
    @ApiException(CHECK_PROCESS_DEFINITION_ERROR)
    @AccessLogAnnotation(ignoreRequestArgs = "loginUser")
    public Result startCheckProcessDefinition(@RequestParam(value = "processDefinitionCode") long processDefinitionCode) {
        Map<String, Object> result = execService.startCheckByProcessDefinedCode(processDefinitionCode);
        return returnDataList(result);
    }
}<|MERGE_RESOLUTION|>--- conflicted
+++ resolved
@@ -88,11 +88,7 @@
      */
     @ApiOperation(value = "startProcessInstance", notes = "RUN_PROCESS_INSTANCE_NOTES")
     @ApiImplicitParams({
-<<<<<<< HEAD
         @ApiImplicitParam(name = "processDefinitionCode", value = "PROCESS_DEFINITION_CODE", required = true, dataType = "Long", example = "100"),
-=======
-        @ApiImplicitParam(name = "processDefinitionId", value = "PROCESS_DEFINITION_ID", required = true, dataType = "Int", example = "100"),
->>>>>>> d7af95f9
         @ApiImplicitParam(name = "scheduleTime", value = "SCHEDULE_TIME", required = true, dataType = "String"),
         @ApiImplicitParam(name = "failureStrategy", value = "FAILURE_STRATEGY", required = true, dataType = "FailureStrategy"),
         @ApiImplicitParam(name = "startNodeList", value = "START_NODE_LIST", dataType = "String"),
@@ -103,10 +99,7 @@
         @ApiImplicitParam(name = "runMode", value = "RUN_MODE", dataType = "RunMode"),
         @ApiImplicitParam(name = "processInstancePriority", value = "PROCESS_INSTANCE_PRIORITY", required = true, dataType = "Priority"),
         @ApiImplicitParam(name = "workerGroup", value = "WORKER_GROUP", dataType = "String", example = "default"),
-<<<<<<< HEAD
-=======
         @ApiImplicitParam(name = "environmentCode", value = "ENVIRONMENT_CODE", dataType = "Long", example = "default"),
->>>>>>> d7af95f9
         @ApiImplicitParam(name = "timeout", value = "TIMEOUT", dataType = "Int", example = "100"),
         @ApiImplicitParam(name = "expectedParallelismNumber", value = "EXPECTED_PARALLELISM_NUMBER", dataType = "Int", example = "8")
     })
@@ -130,12 +123,7 @@
                                        @RequestParam(value = "environmentCode", required = false, defaultValue = "-1") Long environmentCode,
                                        @RequestParam(value = "timeout", required = false) Integer timeout,
                                        @RequestParam(value = "startParams", required = false) String startParams,
-<<<<<<< HEAD
-                                       @RequestParam(value = "timeout", required = false) Integer expectedParallelismNumber) {
-=======
-                                       @RequestParam(value = "expectedParallelismNumber", required = false) Integer expectedParallelismNumber
-    ) {
->>>>>>> d7af95f9
+                                       @RequestParam(value = "expectedParallelismNumber", required = false) Integer expectedParallelismNumber) {
 
         if (timeout == null) {
             timeout = Constants.MAX_TASK_TIMEOUT;
@@ -144,14 +132,8 @@
         if (startParams != null) {
             startParamMap = JSONUtils.toMap(startParams);
         }
-<<<<<<< HEAD
         Map<String, Object> result = execService.execProcessInstance(loginUser, projectCode, processDefinitionCode, scheduleTime, execType, failureStrategy,
-            startNodeList, taskDependType, warningType, warningGroupId, runMode, processInstancePriority, workerGroup, timeout, startParamMap, expectedParallelismNumber);
-=======
-        Map<String, Object> result = execService.execProcessInstance(loginUser, projectName, processDefinitionId, scheduleTime, execType, failureStrategy,
-                startNodeList, taskDependType, warningType,
-                warningGroupId, runMode, processInstancePriority, workerGroup, environmentCode, timeout, startParamMap, expectedParallelismNumber);
->>>>>>> d7af95f9
+            startNodeList, taskDependType, warningType, warningGroupId, runMode, processInstancePriority, workerGroup, environmentCode,timeout, startParamMap, expectedParallelismNumber);
         return returnDataList(result);
     }
 
@@ -190,11 +172,7 @@
      */
     @ApiOperation(value = "startCheckProcessDefinition", notes = "START_CHECK_PROCESS_DEFINITION_NOTES")
     @ApiImplicitParams({
-<<<<<<< HEAD
         @ApiImplicitParam(name = "processDefinitionCode", value = "PROCESS_DEFINITION_CODE", required = true, dataType = "Long", example = "100")
-=======
-        @ApiImplicitParam(name = "processDefinitionId", value = "PROCESS_DEFINITION_ID", required = true, dataType = "Int", example = "100")
->>>>>>> d7af95f9
     })
     @PostMapping(value = "/start-check")
     @ResponseStatus(HttpStatus.OK)
