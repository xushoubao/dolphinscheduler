--- conflicted
+++ resolved
@@ -38,11 +38,7 @@
 import org.apache.dolphinscheduler.api.enums.Status;
 import org.apache.dolphinscheduler.api.exceptions.ApiException;
 import org.apache.dolphinscheduler.api.service.ProcessDefinitionService;
-<<<<<<< HEAD
 import org.apache.dolphinscheduler.api.utils.RegexUtils;
-=======
-import org.apache.dolphinscheduler.api.service.ProcessDefinitionVersionService;
->>>>>>> 71f39fa8
 import org.apache.dolphinscheduler.api.utils.Result;
 import org.apache.dolphinscheduler.common.Constants;
 import org.apache.dolphinscheduler.common.enums.ReleaseState;
@@ -126,12 +122,6 @@
                                           @RequestParam(value = "connects", required = true) String connects,
                                           @RequestParam(value = "description", required = false) String description) throws JsonProcessingException {
 
-<<<<<<< HEAD
-        logger.info("login user {}, create  process definition, project name: {}, process definition name: {}, "
-                        + "process_definition_json: {}, desc: {} locations:{}, connects:{}",
-                loginUser.getUserName(), projectName, name, json, description, locations, connects);
-=======
->>>>>>> 71f39fa8
         Map<String, Object> result = processDefinitionService.createProcessDefinition(loginUser, projectName, name, json,
                 description, locations, connects);
         return returnDataList(result);
@@ -159,15 +149,6 @@
                                         @ApiParam(name = "projectName", value = "PROJECT_NAME", required = true) @PathVariable String projectName,
                                         @RequestParam(value = "processDefinitionIds", required = true) String processDefinitionIds,
                                         @RequestParam(value = "targetProjectId", required = true) int targetProjectId) {
-<<<<<<< HEAD
-        logger.info("batch copy process definition, login user:{}, project name:{}, process definition ids:{}，target project id:{}",
-                RegexUtils.escapeNRT(loginUser.getUserName()),
-                RegexUtils.escapeNRT(projectName),
-                RegexUtils.escapeNRT(processDefinitionIds),
-                RegexUtils.escapeNRT(String.valueOf(targetProjectId)));
-=======
->>>>>>> 71f39fa8
-
         return returnDataList(
                 processDefinitionService.batchCopyProcessDefinition(loginUser, projectName, processDefinitionIds, targetProjectId));
     }
@@ -194,15 +175,6 @@
                                         @ApiParam(name = "projectName", value = "PROJECT_NAME", required = true) @PathVariable String projectName,
                                         @RequestParam(value = "processDefinitionIds", required = true) String processDefinitionIds,
                                         @RequestParam(value = "targetProjectId", required = true) int targetProjectId) {
-<<<<<<< HEAD
-        logger.info("batch move process definition, login user:{}, project name:{}, process definition ids:{}，target project id:{}",
-                RegexUtils.escapeNRT(loginUser.getUserName()),
-                RegexUtils.escapeNRT(projectName),
-                RegexUtils.escapeNRT(processDefinitionIds),
-                RegexUtils.escapeNRT(String.valueOf(targetProjectId)));
-
-=======
->>>>>>> 71f39fa8
         return returnDataList(
                 processDefinitionService.batchMoveProcessDefinition(loginUser, projectName, processDefinitionIds, targetProjectId));
     }
@@ -226,12 +198,6 @@
     public Result verifyProcessDefinitionName(@ApiIgnore @RequestAttribute(value = Constants.SESSION_USER) User loginUser,
                                               @ApiParam(name = "projectName", value = "PROJECT_NAME", required = true) @PathVariable String projectName,
                                               @RequestParam(value = "name", required = true) String name) {
-<<<<<<< HEAD
-        logger.info("verify process definition name unique, user:{}, project name:{}, process definition name:{}",
-                loginUser.getUserName(), projectName, name);
-=======
-
->>>>>>> 71f39fa8
         Map<String, Object> result = processDefinitionService.verifyProcessDefinitionName(loginUser, projectName, name);
         return returnDataList(result);
     }
@@ -274,12 +240,6 @@
                                           @RequestParam(value = "description", required = false) String description,
                                           @RequestParam(value = "releaseState", required = false, defaultValue = "OFFLINE") ReleaseState releaseState) {
 
-<<<<<<< HEAD
-        logger.info("login user {}, update process define, project name: {}, process define name: {}, "
-                        + "process_definition_json: {}, desc: {}, locations:{}, connects:{}",
-                loginUser.getUserName(), projectName, name, processDefinitionJson, description, locations, connects);
-=======
->>>>>>> 71f39fa8
         Map<String, Object> result = processDefinitionService.updateProcessDefinition(loginUser, projectName, id, name,
                 processDefinitionJson, description, locations, connects);
         //  If the update fails, the result will be returned directly
@@ -318,23 +278,10 @@
                                                  @ApiParam(name = "projectName", value = "PROJECT_NAME", required = true) @PathVariable String projectName,
                                                  @RequestParam(value = "pageNo") int pageNo,
                                                  @RequestParam(value = "pageSize") int pageSize,
-<<<<<<< HEAD
                                                  @RequestParam(value = "processDefinitionCode") long processDefinitionCode) {
-        logger.info("login user {}, query process versions, project name: {}, pageNo: {}, pageSize: {}, processDefinitionCode: {}",
-                loginUser.getUserName(), projectName, pageNo, pageSize, processDefinitionCode);
         Map<String, Object> result = processDefinitionService.queryProcessDefinitionVersions(loginUser
                 , projectName, pageNo, pageSize, processDefinitionCode);
 
-=======
-                                                 @RequestParam(value = "processDefinitionId") int processDefinitionId) {
-
-        Map<String, Object> result = checkPageParams(pageNo, pageSize);
-        if (result.get(Constants.STATUS) != Status.SUCCESS) {
-            return returnDataListPaging(result);
-        }
-        result = processDefinitionVersionService.queryProcessDefinitionVersions(loginUser
-            , projectName, pageNo, pageSize, processDefinitionId);
->>>>>>> 71f39fa8
         return returnDataList(result);
     }
 
@@ -360,11 +307,6 @@
                                                  @ApiParam(name = "projectName", value = "PROJECT_NAME", required = true) @PathVariable String projectName,
                                                  @RequestParam(value = "processDefinitionId") int processDefinitionId,
                                                  @RequestParam(value = "version") long version) {
-<<<<<<< HEAD
-        logger.info("login user {}, switch process version, project name: {}, processDefinitionId: {}, version: {}",
-                loginUser.getUserName(), projectName, processDefinitionId, version);
-=======
->>>>>>> 71f39fa8
         Map<String, Object> result = processDefinitionService.switchProcessDefinitionVersion(loginUser, projectName
                 , processDefinitionId, version);
         return returnDataList(result);
@@ -392,13 +334,7 @@
                                                  @ApiParam(name = "projectName", value = "PROJECT_NAME", required = true) @PathVariable String projectName,
                                                  @RequestParam(value = "processDefinitionId") int processDefinitionId,
                                                  @RequestParam(value = "version") long version) {
-<<<<<<< HEAD
-        logger.info("login user {}, delete process definition, project name: {}, processDefinitionId: {}, version: {}",
-                loginUser.getUserName(), projectName, processDefinitionId, version);
         Map<String, Object> result = processDefinitionService.deleteByProcessDefinitionIdAndVersion(loginUser, projectName, processDefinitionId, version);
-=======
-        Map<String, Object> result = processDefinitionVersionService.deleteByProcessDefinitionIdAndVersion(loginUser, projectName, processDefinitionId, version);
->>>>>>> 71f39fa8
         return returnDataList(result);
     }
 
@@ -426,11 +362,6 @@
                                            @RequestParam(value = "processId", required = true) int processId,
                                            @RequestParam(value = "releaseState", required = true) ReleaseState releaseState) {
 
-<<<<<<< HEAD
-        logger.info("login user {}, release process definition, project name: {}, release state: {}",
-                loginUser.getUserName(), projectName, releaseState);
-=======
->>>>>>> 71f39fa8
         Map<String, Object> result = processDefinitionService.releaseProcessDefinition(loginUser, projectName, processId, releaseState);
         return returnDataList(result);
     }
@@ -455,11 +386,6 @@
                                              @ApiParam(name = "projectName", value = "PROJECT_NAME", required = true) @PathVariable String projectName,
                                              @RequestParam("processId") Integer processId
     ) {
-<<<<<<< HEAD
-        logger.info("query detail of process definition, login user:{}, project name:{}, process definition id:{}",
-                loginUser.getUserName(), projectName, processId);
-=======
->>>>>>> 71f39fa8
         Map<String, Object> result = processDefinitionService.queryProcessDefinitionById(loginUser, projectName, processId);
         return returnDataList(result);
     }
@@ -482,13 +408,8 @@
     @AccessLogAnnotation(ignoreRequestArgs = "loginUser")
     public Result<ProcessDefinition> queryProcessDefinitionByName(@ApiIgnore @RequestAttribute(value = Constants.SESSION_USER) User loginUser,
                                                                   @ApiParam(name = "projectName", value = "PROJECT_NAME", required = true) @PathVariable String projectName,
-<<<<<<< HEAD
                                                                   @RequestParam("processDefinitionName") String processDefinitionName
     ) {
-=======
-                                                                  @RequestParam("processDefinitionName") String processDefinitionName) {
-
->>>>>>> 71f39fa8
         Map<String, Object> result = processDefinitionService.queryProcessDefinitionByName(loginUser, projectName, processDefinitionName);
         return returnDataList(result);
     }
@@ -508,11 +429,6 @@
     public Result queryProcessDefinitionList(@ApiIgnore @RequestAttribute(value = Constants.SESSION_USER) User loginUser,
                                              @ApiParam(name = "projectName", value = "PROJECT_NAME", required = true) @PathVariable String projectName
     ) {
-<<<<<<< HEAD
-        logger.info("query process definition list, login user:{}, project name:{}",
-                loginUser.getUserName(), projectName);
-=======
->>>>>>> 71f39fa8
         Map<String, Object> result = processDefinitionService.queryProcessDefinitionList(loginUser, projectName);
         return returnDataList(result);
     }
@@ -545,11 +461,6 @@
                                                    @RequestParam(value = "searchVal", required = false) String searchVal,
                                                    @RequestParam(value = "userId", required = false, defaultValue = "0") Integer userId,
                                                    @RequestParam("pageSize") Integer pageSize) {
-<<<<<<< HEAD
-        logger.info("query process definition list paging, login user:{}, project name:{}", loginUser.getUserName(), projectName);
-=======
-
->>>>>>> 71f39fa8
         Map<String, Object> result = checkPageParams(pageNo, pageSize);
         if (result.get(Constants.STATUS) != Status.SUCCESS) {
             return returnDataListPaging(result);
@@ -581,10 +492,6 @@
                            @ApiParam(name = "projectName", value = "PROJECT_NAME", required = true) @PathVariable String projectName,
                            @RequestParam("processId") Integer id,
                            @RequestParam("limit") Integer limit) throws Exception {
-<<<<<<< HEAD
-=======
-
->>>>>>> 71f39fa8
         Map<String, Object> result = processDefinitionService.viewTree(id, limit);
         return returnDataList(result);
     }
@@ -604,7 +511,6 @@
     @GetMapping(value = "gen-task-list")
     @ResponseStatus(HttpStatus.OK)
     @ApiException(GET_TASKS_LIST_BY_PROCESS_DEFINITION_ID_ERROR)
-<<<<<<< HEAD
     public Result getNodeListByDefinitionCode(
             @ApiIgnore @RequestAttribute(value = Constants.SESSION_USER) User loginUser,
             @ApiParam(name = "projectName", value = "PROJECT_NAME", required = true) @PathVariable String projectName,
@@ -612,15 +518,6 @@
         logger.info("query task node name list by definitionCode, login user:{}, project name:{}, code : {}",
                 loginUser.getUserName(), projectName, processDefinitionCode);
         Map<String, Object> result = processDefinitionService.getTaskNodeListByDefinitionCode(processDefinitionCode);
-=======
-    @AccessLogAnnotation(ignoreRequestArgs = "loginUser")
-    public Result getNodeListByDefinitionId(
-        @ApiIgnore @RequestAttribute(value = Constants.SESSION_USER) User loginUser,
-        @ApiParam(name = "projectName", value = "PROJECT_NAME", required = true) @PathVariable String projectName,
-        @RequestParam("processDefinitionId") Integer processDefinitionId) throws Exception {
-
-        Map<String, Object> result = processDefinitionService.getTaskNodeListByDefinitionId(processDefinitionId);
->>>>>>> 71f39fa8
         return returnDataList(result);
     }
 
@@ -639,24 +536,11 @@
     @GetMapping(value = "get-task-list")
     @ResponseStatus(HttpStatus.OK)
     @ApiException(GET_TASKS_LIST_BY_PROCESS_DEFINITION_ID_ERROR)
-<<<<<<< HEAD
     public Result getNodeListByDefinitionCodeList(
             @ApiIgnore @RequestAttribute(value = Constants.SESSION_USER) User loginUser,
             @ApiParam(name = "projectName", value = "PROJECT_NAME", required = true) @PathVariable String projectName,
             @RequestParam("processDefinitionCodeList") String processDefinitionCodeList) {
-
-        logger.info("query task node name list by definitionId list, login user:{}, project name:{}, code list: {}",
-                loginUser.getUserName(), projectName, processDefinitionCodeList);
         Map<String, Object> result = processDefinitionService.getTaskNodeListByDefinitionCodeList(processDefinitionCodeList);
-=======
-    @AccessLogAnnotation(ignoreRequestArgs = "loginUser")
-    public Result getNodeListByDefinitionIdList(
-        @ApiIgnore @RequestAttribute(value = Constants.SESSION_USER) User loginUser,
-        @ApiParam(name = "projectName", value = "PROJECT_NAME", required = true) @PathVariable String projectName,
-        @RequestParam("processDefinitionIdList") String processDefinitionIdList) {
-
-        Map<String, Object> result = processDefinitionService.getTaskNodeListByDefinitionIdList(processDefinitionIdList);
->>>>>>> 71f39fa8
         return returnDataList(result);
     }
 
@@ -680,12 +564,6 @@
                                               @ApiParam(name = "projectName", value = "PROJECT_NAME", required = true) @PathVariable String projectName,
                                               @RequestParam("processDefinitionId") Integer processDefinitionId
     ) {
-<<<<<<< HEAD
-        logger.info("delete process definition by id, login user:{}, project name:{}, process definition id:{}",
-                loginUser.getUserName(), projectName, processDefinitionId);
-=======
-
->>>>>>> 71f39fa8
         Map<String, Object> result = processDefinitionService.deleteProcessDefinitionById(loginUser, projectName, processDefinitionId);
         return returnDataList(result);
     }
@@ -710,12 +588,6 @@
                                                     @ApiParam(name = "projectName", value = "PROJECT_NAME", required = true) @PathVariable String projectName,
                                                     @RequestParam("processDefinitionIds") String processDefinitionIds
     ) {
-<<<<<<< HEAD
-        logger.info("delete process definition by ids, login user:{}, project name:{}, process definition ids:{}",
-                loginUser.getUserName(), projectName, processDefinitionIds);
-=======
->>>>>>> 71f39fa8
-
         Map<String, Object> result = new HashMap<>();
         List<String> deleteFailedIdList = new ArrayList<>();
         if (StringUtils.isNotEmpty(processDefinitionIds)) {
@@ -764,12 +636,6 @@
                                                   @RequestParam("processDefinitionIds") String processDefinitionIds,
                                                   HttpServletResponse response) {
         try {
-<<<<<<< HEAD
-            logger.info("batch export process definition by ids, login user:{}, project name:{}, process definition ids:{}",
-                    loginUser.getUserName(), projectName, processDefinitionIds);
-=======
-
->>>>>>> 71f39fa8
             processDefinitionService.batchExportProcessDefinitionByIds(loginUser, projectName, processDefinitionIds, response);
         } catch (Exception e) {
             logger.error(Status.BATCH_EXPORT_PROCESS_DEFINE_BY_IDS_ERROR.getMsg(), e);
@@ -790,12 +656,6 @@
     @AccessLogAnnotation(ignoreRequestArgs = "loginUser")
     public Result queryProcessDefinitionAllByProjectId(@ApiIgnore @RequestAttribute(value = Constants.SESSION_USER) User loginUser,
                                                        @RequestParam("projectId") Integer projectId) {
-<<<<<<< HEAD
-        logger.info("query process definition list, login user:{}, project id:{}",
-                loginUser.getUserName(), projectId);
-=======
-
->>>>>>> 71f39fa8
         Map<String, Object> result = processDefinitionService.queryProcessDefinitionAllByProjectId(projectId);
         return returnDataList(result);
     }
