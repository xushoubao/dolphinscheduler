/*
 * Licensed to the Apache Software Foundation (ASF) under one or more
 * contributor license agreements.  See the NOTICE file distributed with
 * this work for additional information regarding copyright ownership.
 * The ASF licenses this file to You under the Apache License, Version 2.0
 * (the "License"); you may not use this file except in compliance with
 * the License.  You may obtain a copy of the License at
 *
 *    http://www.apache.org/licenses/LICENSE-2.0
 *
 * Unless required by applicable law or agreed to in writing, software
 * distributed under the License is distributed on an "AS IS" BASIS,
 * WITHOUT WARRANTIES OR CONDITIONS OF ANY KIND, either express or implied.
 * See the License for the specific language governing permissions and
 * limitations under the License.
 */

package org.apache.dolphinscheduler.api.service.impl;

import static org.apache.dolphinscheduler.api.utils.CheckUtils.checkDesc;

import org.apache.dolphinscheduler.api.enums.Status;
import org.apache.dolphinscheduler.api.service.ProjectService;
import org.apache.dolphinscheduler.api.utils.PageInfo;
import org.apache.dolphinscheduler.api.utils.Result;
import org.apache.dolphinscheduler.common.Constants;
import org.apache.dolphinscheduler.common.enums.UserType;
import org.apache.dolphinscheduler.common.utils.SnowFlakeUtils;
import org.apache.dolphinscheduler.common.utils.SnowFlakeUtils.SnowFlakeException;
import org.apache.dolphinscheduler.dao.entity.ProcessDefinition;
import org.apache.dolphinscheduler.dao.entity.Project;
import org.apache.dolphinscheduler.dao.entity.ProjectUser;
import org.apache.dolphinscheduler.dao.entity.User;
import org.apache.dolphinscheduler.dao.mapper.ProcessDefinitionMapper;
import org.apache.dolphinscheduler.dao.mapper.ProjectMapper;
import org.apache.dolphinscheduler.dao.mapper.ProjectUserMapper;
import org.apache.dolphinscheduler.dao.mapper.UserMapper;

import java.util.ArrayList;
import java.util.Date;
import java.util.HashMap;
import java.util.HashSet;
import java.util.List;
import java.util.Map;
import java.util.Set;

import org.springframework.beans.factory.annotation.Autowired;
import org.springframework.stereotype.Service;

import com.baomidou.mybatisplus.core.metadata.IPage;
import com.baomidou.mybatisplus.extension.plugins.pagination.Page;

/**
 * project service impl
 **/
@Service
public class ProjectServiceImpl extends BaseServiceImpl implements ProjectService {

    @Autowired
    private ProjectMapper projectMapper;

    @Autowired
    private ProjectUserMapper projectUserMapper;

    @Autowired
    private ProcessDefinitionMapper processDefinitionMapper;

    @Autowired
    private UserMapper userMapper;

    /**
     * create project
     *
     * @param loginUser login user
     * @param name project name
     * @param desc description
     * @return returns an error if it exists
     */
    @Override
    public Map<String, Object> createProject(User loginUser, String name, String desc) {

        Map<String, Object> result = new HashMap<>();
        Map<String, Object> descCheck = checkDesc(desc);
        if (descCheck.get(Constants.STATUS) != Status.SUCCESS) {
            return descCheck;
        }

        Project project = projectMapper.queryByName(name);
        if (project != null) {
            putMsg(result, Status.PROJECT_ALREADY_EXISTS, name);
            return result;
        }

        Date now = new Date();

        try {
            project = Project
<<<<<<< HEAD
                    .newBuilder()
                    .name(name)
                    .code(SnowFlakeUtils.getInstance().nextId())
                    .description(desc)
                    .userId(loginUser.getId())
                    .userName(loginUser.getUserName())
                    .createTime(now)
                    .updateTime(now)
                    .build();
=======
                .newBuilder()
                .name(name)
                .code(SnowFlakeUtils.getInstance().nextId())
                .description(desc)
                .userId(loginUser.getId())
                .userName(loginUser.getUserName())
                .createTime(now)
                .updateTime(now)
                .build();
>>>>>>> d7af95f9
        } catch (SnowFlakeException e) {
            putMsg(result, Status.CREATE_PROJECT_ERROR);
            return result;
        }

        if (projectMapper.insert(project) > 0) {
            result.put(Constants.DATA_LIST, project.getId());
            putMsg(result, Status.SUCCESS);
        } else {
            putMsg(result, Status.CREATE_PROJECT_ERROR);
        }
        return result;
    }

    /**
     * query project details by code
     *
     * @param projectCode project code
     * @return project detail information
     */
    @Override
    public Map<String, Object> queryByCode(User loginUser, long projectCode) {
        Map<String, Object> result = new HashMap<>();
        Project project = projectMapper.queryByCode(projectCode);
        boolean hasProjectAndPerm = hasProjectAndPerm(loginUser, project, result);
        if (!hasProjectAndPerm) {
            return result;
        }
        if (project != null) {
            result.put(Constants.DATA_LIST, project);
            putMsg(result, Status.SUCCESS);
        }
        return result;
    }

    /**
     * check project and authorization
     *
     * @param loginUser login user
     * @param project project
     * @param projectCode project code
     * @return true if the login user have permission to see the project
     */
    @Override
    public Map<String, Object> checkProjectAndAuth(User loginUser, Project project, long projectCode) {
        Map<String, Object> result = new HashMap<>();
        if (project == null) {
            putMsg(result, Status.PROJECT_NOT_FOUNT, projectCode);
        } else if (!checkReadPermission(loginUser, project)) {
            // check read permission
            putMsg(result, Status.USER_NO_OPERATION_PROJECT_PERM, loginUser.getUserName(), projectCode);
        } else {
            putMsg(result, Status.SUCCESS);
        }
        return result;
    }

    @Override
    public boolean hasProjectAndPerm(User loginUser, Project project, Map<String, Object> result) {
        boolean checkResult = false;
        if (project == null) {
            putMsg(result, Status.PROJECT_NOT_FOUNT, "");
        } else if (!checkReadPermission(loginUser, project)) {
            putMsg(result, Status.USER_NO_OPERATION_PROJECT_PERM, loginUser.getUserName(), project.getCode());
        } else {
            checkResult = true;
        }
        return checkResult;
    }

    @Override
    public boolean hasProjectAndPerm(User loginUser, Project project, Result result) {
        boolean checkResult = false;
        if (project == null) {
            putMsg(result, Status.PROJECT_NOT_FOUNT, "");
        } else if (!checkReadPermission(loginUser, project)) {
            putMsg(result, Status.USER_NO_OPERATION_PROJECT_PERM, loginUser.getUserName(), project.getName());
        } else {
            checkResult = true;
        }
        return checkResult;
    }

    @Override
    public boolean hasProjectAndPerm(User loginUser, Project project, Result result) {
        boolean checkResult = false;
        if (project == null) {
            putMsg(result, Status.PROJECT_NOT_FOUNT, "");
        } else if (!checkReadPermission(loginUser, project)) {
            putMsg(result, Status.USER_NO_OPERATION_PROJECT_PERM, loginUser.getUserName(), project.getName());
        } else {
            checkResult = true;
        }
        return checkResult;
    }

    /**
     * admin can view all projects
     *
     * @param loginUser login user
     * @param searchVal search value
     * @param pageSize page size
     * @param pageNo page number
     * @return project list which the login user have permission to see
     */
    @Override
    public Result queryProjectListPaging(User loginUser, Integer pageSize, Integer pageNo, String searchVal) {
        Result result = new Result();
        PageInfo<Project> pageInfo = new PageInfo<>(pageNo, pageSize);

        Page<Project> page = new Page<>(pageNo, pageSize);

        int userId = loginUser.getUserType() == UserType.ADMIN_USER ? 0 : loginUser.getId();
        IPage<Project> projectIPage = projectMapper.queryProjectListPaging(page, userId, searchVal);

        List<Project> projectList = projectIPage.getRecords();
        if (userId != 0) {
            for (Project project : projectList) {
                project.setPerm(Constants.DEFAULT_ADMIN_PERMISSION);
            }
        }
        pageInfo.setTotal((int) projectIPage.getTotal());
        pageInfo.setTotalList(projectList);
        result.setData(pageInfo);
        putMsg(result, Status.SUCCESS);
        return result;
    }

    /**
     * delete project by code
     *
     * @param loginUser login user
     * @param projectCode project code
     * @return delete result code
     */
    @Override
    public Map<String, Object> deleteProject(User loginUser, Long projectCode) {
        Map<String, Object> result = new HashMap<>();
        Project project = projectMapper.queryByCode(projectCode);
        Map<String, Object> checkResult = getCheckResult(loginUser, project);
        if (checkResult != null) {
            return checkResult;
        }

        if (!hasPerm(loginUser, project.getUserId())) {
            putMsg(result, Status.USER_NO_OPERATION_PERM);
            return result;
        }

        List<ProcessDefinition> processDefinitionList = processDefinitionMapper.queryAllDefinitionList(project.getCode());

        if (!processDefinitionList.isEmpty()) {
            putMsg(result, Status.DELETE_PROJECT_ERROR_DEFINES_NOT_NULL);
            return result;
        }
        int delete = projectMapper.deleteById(project.getId());
        if (delete > 0) {
            putMsg(result, Status.SUCCESS);
        } else {
            putMsg(result, Status.DELETE_PROJECT_ERROR);
        }
        return result;
    }

    /**
     * get check result
     *
     * @param loginUser login user
     * @param project project
     * @return check result
     */
    private Map<String, Object> getCheckResult(User loginUser, Project project) {
        Map<String, Object> checkResult = checkProjectAndAuth(loginUser, project, project == null ? 0L : project.getCode());
        Status status = (Status) checkResult.get(Constants.STATUS);
        if (status != Status.SUCCESS) {
            return checkResult;
        }
        return null;
    }

    /**
     * updateProcessInstance project
     *
     * @param loginUser login user
     * @param projectCode project code
     * @param projectName project name
     * @param desc description
     * @param userName project owner
     * @return update result code
     */
    @Override
    public Map<String, Object> update(User loginUser, Long projectCode, String projectName, String desc, String userName) {
        Map<String, Object> result = new HashMap<>();

        Map<String, Object> descCheck = checkDesc(desc);
        if (descCheck.get(Constants.STATUS) != Status.SUCCESS) {
            return descCheck;
        }

        Project project = projectMapper.queryByCode(projectCode);
        boolean hasProjectAndPerm = hasProjectAndPerm(loginUser, project, result);
        if (!hasProjectAndPerm) {
            return result;
        }
        Project tempProject = projectMapper.queryByName(projectName);
        if (tempProject != null) {
            putMsg(result, Status.PROJECT_ALREADY_EXISTS, projectName);
            return result;
        }
        User user = userMapper.queryByUserNameAccurately(userName);
        if (user == null) {
            putMsg(result, Status.USER_NOT_EXIST, userName);
            return result;
        }
        project.setName(projectName);
        project.setDescription(desc);
        project.setUpdateTime(new Date());
        project.setUserId(user.getId());
        int update = projectMapper.updateById(project);
        if (update > 0) {
            putMsg(result, Status.SUCCESS);
        } else {
            putMsg(result, Status.UPDATE_PROJECT_ERROR);
        }
        return result;
    }


    /**
     * query unauthorized project
     *
     * @param loginUser login user
     * @param userId user id
     * @return the projects which user have not permission to see
     */
    @Override
    public Map<String, Object> queryUnauthorizedProject(User loginUser, Integer userId) {
        Map<String, Object> result = new HashMap<>();
        if (loginUser.getId() != userId && isNotAdmin(loginUser, result)) {
            return result;
        }
        // query all project list except specified userId
        List<Project> projectList = projectMapper.queryProjectExceptUserId(userId);
        List<Project> resultList = new ArrayList<>();
        Set<Project> projectSet;
        if (projectList != null && !projectList.isEmpty()) {
            projectSet = new HashSet<>(projectList);

            List<Project> authedProjectList = projectMapper.queryAuthedProjectListByUserId(userId);

            resultList = getUnauthorizedProjects(projectSet, authedProjectList);
        }
        result.put(Constants.DATA_LIST, resultList);
        putMsg(result, Status.SUCCESS);
        return result;
    }

    /**
     * get unauthorized project
     *
     * @param projectSet project set
     * @param authedProjectList authed project list
     * @return project list that authorization
     */
    private List<Project> getUnauthorizedProjects(Set<Project> projectSet, List<Project> authedProjectList) {
        List<Project> resultList;
        Set<Project> authedProjectSet;
        if (authedProjectList != null && !authedProjectList.isEmpty()) {
            authedProjectSet = new HashSet<>(authedProjectList);
            projectSet.removeAll(authedProjectSet);

        }
        resultList = new ArrayList<>(projectSet);
        return resultList;
    }

    /**
     * query authorized project
     *
     * @param loginUser login user
     * @param userId user id
     * @return projects which the user have permission to see, Except for items created by this user
     */
    @Override
    public Map<String, Object> queryAuthorizedProject(User loginUser, Integer userId) {
        Map<String, Object> result = new HashMap<>();

        if (loginUser.getId() != userId && isNotAdmin(loginUser, result)) {
            return result;
        }

        List<Project> projects = projectMapper.queryAuthedProjectListByUserId(userId);
        result.put(Constants.DATA_LIST, projects);
        putMsg(result, Status.SUCCESS);

        return result;
    }

    /**
     * query authorized project
     *
     * @param loginUser login user
     * @return projects which the user have permission to see, Except for items created by this user
     */
    @Override
    public Map<String, Object> queryProjectCreatedByUser(User loginUser) {
        Map<String, Object> result = new HashMap<>();

        List<Project> projects = projectMapper.queryProjectCreatedByUser(loginUser.getId());
        result.put(Constants.DATA_LIST, projects);
        putMsg(result, Status.SUCCESS);

        return result;
    }

    /**
     * query authorized and user create project list by user
     *
     * @param loginUser login user
     * @return project list
     */
    @Override
    public Map<String, Object> queryProjectCreatedAndAuthorizedByUser(User loginUser) {
        Map<String, Object> result = new HashMap<>();

        List<Project> projects = null;
        if (loginUser.getUserType() == UserType.ADMIN_USER) {
            projects = projectMapper.selectList(null);
        } else {
            projects = projectMapper.queryProjectCreatedAndAuthorizedByUserId(loginUser.getId());
        }

        result.put(Constants.DATA_LIST, projects);
        putMsg(result, Status.SUCCESS);

        return result;
    }

    /**
     * check whether have read permission
     *
     * @param user user
     * @param project project
     * @return true if the user have permission to see the project, otherwise return false
     */
    private boolean checkReadPermission(User user, Project project) {
        int permissionId = queryPermission(user, project);
        return (permissionId & Constants.READ_PERMISSION) != 0;
    }

    /**
     * query permission id
     *
     * @param user user
     * @param project project
     * @return permission
     */
    private int queryPermission(User user, Project project) {
        if (user.getUserType() == UserType.ADMIN_USER) {
            return Constants.READ_PERMISSION;
        }

        if (project.getUserId() == user.getId()) {
            return Constants.ALL_PERMISSIONS;
        }

        ProjectUser projectUser = projectUserMapper.queryProjectRelation(project.getId(), user.getId());

        if (projectUser == null) {
            return 0;
        }

        return projectUser.getPerm();

    }

    /**
     * query all project list
     *
     * @return project list
     */
    @Override
    public Map<String, Object> queryAllProjectList() {
        Map<String, Object> result = new HashMap<>();
        List<Project> projects = projectMapper.queryAllProject();

        result.put(Constants.DATA_LIST, projects);
        putMsg(result, Status.SUCCESS);
        return result;
    }

}<|MERGE_RESOLUTION|>--- conflicted
+++ resolved
@@ -95,7 +95,6 @@
 
         try {
             project = Project
-<<<<<<< HEAD
                     .newBuilder()
                     .name(name)
                     .code(SnowFlakeUtils.getInstance().nextId())
@@ -105,17 +104,6 @@
                     .createTime(now)
                     .updateTime(now)
                     .build();
-=======
-                .newBuilder()
-                .name(name)
-                .code(SnowFlakeUtils.getInstance().nextId())
-                .description(desc)
-                .userId(loginUser.getId())
-                .userName(loginUser.getUserName())
-                .createTime(now)
-                .updateTime(now)
-                .build();
->>>>>>> d7af95f9
         } catch (SnowFlakeException e) {
             putMsg(result, Status.CREATE_PROJECT_ERROR);
             return result;
