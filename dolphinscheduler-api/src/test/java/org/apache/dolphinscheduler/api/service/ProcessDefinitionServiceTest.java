/*
 * Licensed to the Apache Software Foundation (ASF) under one or more
 * contributor license agreements.  See the NOTICE file distributed with
 * this work for additional information regarding copyright ownership.
 * The ASF licenses this file to You under the Apache License, Version 2.0
 * (the "License"); you may not use this file except in compliance with
 * the License.  You may obtain a copy of the License at
 *
 *    http://www.apache.org/licenses/LICENSE-2.0
 *
 * Unless required by applicable law or agreed to in writing, software
 * distributed under the License is distributed on an "AS IS" BASIS,
 * WITHOUT WARRANTIES OR CONDITIONS OF ANY KIND, either express or implied.
 * See the License for the specific language governing permissions and
 * limitations under the License.
 */

package org.apache.dolphinscheduler.api.service;

import static org.powermock.api.mockito.PowerMockito.mock;

import org.apache.dolphinscheduler.api.enums.Status;
import org.apache.dolphinscheduler.api.service.impl.ProcessDefinitionServiceImpl;
import org.apache.dolphinscheduler.api.service.impl.ProjectServiceImpl;
import org.apache.dolphinscheduler.api.utils.Result;
import org.apache.dolphinscheduler.common.Constants;
import org.apache.dolphinscheduler.common.enums.FailureStrategy;
import org.apache.dolphinscheduler.common.enums.Priority;
import org.apache.dolphinscheduler.common.enums.ReleaseState;
import org.apache.dolphinscheduler.common.enums.UserType;
import org.apache.dolphinscheduler.common.enums.WarningType;
import org.apache.dolphinscheduler.common.graph.DAG;
import org.apache.dolphinscheduler.common.utils.StringUtils;
import org.apache.dolphinscheduler.dao.entity.DagData;
import org.apache.dolphinscheduler.dao.entity.ProcessDefinition;
import org.apache.dolphinscheduler.dao.entity.ProcessTaskRelation;
import org.apache.dolphinscheduler.dao.entity.Project;
import org.apache.dolphinscheduler.dao.entity.Schedule;
import org.apache.dolphinscheduler.dao.entity.Tenant;
import org.apache.dolphinscheduler.dao.entity.User;
import org.apache.dolphinscheduler.dao.mapper.DataSourceMapper;
import org.apache.dolphinscheduler.dao.mapper.ProcessDefinitionMapper;
import org.apache.dolphinscheduler.dao.mapper.ProcessTaskRelationMapper;
import org.apache.dolphinscheduler.dao.mapper.ProjectMapper;
import org.apache.dolphinscheduler.dao.mapper.ScheduleMapper;
import org.apache.dolphinscheduler.dao.mapper.TaskInstanceMapper;
import org.apache.dolphinscheduler.dao.mapper.TenantMapper;
import org.apache.dolphinscheduler.service.process.ProcessService;

<<<<<<< HEAD
=======
import org.apache.http.entity.ContentType;

import java.io.File;
import java.io.FileInputStream;
import java.io.IOException;
import java.lang.reflect.Method;
>>>>>>> d7af95f9
import java.text.MessageFormat;
import java.util.ArrayList;
import java.util.Arrays;
import java.util.Date;
import java.util.HashMap;
import java.util.List;
import java.util.Map;
import java.util.Set;
import java.util.stream.Collectors;

import javax.servlet.http.HttpServletResponse;

import org.junit.Assert;
import org.junit.Test;
import org.junit.runner.RunWith;
import org.mockito.InjectMocks;
import org.mockito.Mock;
import org.mockito.Mockito;
import org.mockito.junit.MockitoJUnitRunner;

import com.baomidou.mybatisplus.core.metadata.IPage;
import com.baomidou.mybatisplus.extension.plugins.pagination.Page;
<<<<<<< HEAD
import com.google.common.collect.Lists;
=======
import com.fasterxml.jackson.databind.JsonNode;
import com.fasterxml.jackson.databind.node.ArrayNode;
import com.fasterxml.jackson.databind.node.ObjectNode;
>>>>>>> d7af95f9

/**
 * process definition service test
 */
@RunWith(MockitoJUnitRunner.class)
public class ProcessDefinitionServiceTest {

<<<<<<< HEAD
    private static final String taskRelationJson = "[{\"name\":\"\",\"preTaskCode\":0,\"preTaskVersion\":0,\"postTaskCode\":123456789,"
        + "\"postTaskVersion\":1,\"conditionType\":0,\"conditionParams\":\"{}\"},{\"name\":\"\",\"preTaskCode\":123456789,"
        + "\"preTaskVersion\":1,\"postTaskCode\":123451234,\"postTaskVersion\":1,\"conditionType\":0,\"conditionParams\":\"{}\"}]";
=======
    private static final String SHELL_JSON = "{\n"
            + "    \"globalParams\": [\n"
            + "        \n"
            + "    ],\n"
            + "    \"tasks\": [\n"
            + "        {\n"
            + "            \"type\": \"SHELL\",\n"
            + "            \"id\": \"tasks-9527\",\n"
            + "            \"name\": \"shell-1\",\n"
            + "            \"params\": {\n"
            + "                \"resourceList\": [\n"
            + "                    \n"
            + "                ],\n"
            + "                \"localParams\": [\n"
            + "                    \n"
            + "                ],\n"
            + "                \"rawScript\": \"#!/bin/bash\\necho \\\"shell-1\\\"\"\n"
            + "            },\n"
            + "            \"description\": \"\",\n"
            + "            \"runFlag\": \"NORMAL\",\n"
            + "            \"dependence\": {\n"
            + "                \n"
            + "            },\n"
            + "            \"maxRetryTimes\": \"0\",\n"
            + "            \"retryInterval\": \"1\",\n"
            + "            \"timeout\": {\n"
            + "                \"strategy\": \"\",\n"
            + "                \"interval\": 1,\n"
            + "                \"enable\": false\n"
            + "            },\n"
            + "            \"taskInstancePriority\": \"MEDIUM\",\n"
            + "            \"workerGroupId\": -1,\n"
            + "            \"preTasks\": [\n"
            + "                \n"
            + "            ]\n"
            + "        }\n"
            + "    ],\n"
            + "    \"tenantId\": 1,\n"
            + "    \"timeout\": 0\n"
            + "}";

    private static final String CYCLE_SHELL_JSON = "{\n"
            + "    \"globalParams\": [\n"
            + "        \n"
            + "    ],\n"
            + "    \"tasks\": [\n"
            + "        {\n"
            + "            \"type\": \"SHELL\",\n"
            + "            \"id\": \"tasks-9527\",\n"
            + "            \"name\": \"shell-1\",\n"
            + "            \"params\": {\n"
            + "                \"resourceList\": [\n"
            + "                    \n"
            + "                ],\n"
            + "                \"localParams\": [\n"
            + "                    \n"
            + "                ],\n"
            + "                \"rawScript\": \"#!/bin/bash\\necho \\\"shell-1\\\"\"\n"
            + "            },\n"
            + "            \"description\": \"\",\n"
            + "            \"runFlag\": \"NORMAL\",\n"
            + "            \"dependence\": {\n"
            + "                \n"
            + "            },\n"
            + "            \"maxRetryTimes\": \"0\",\n"
            + "            \"retryInterval\": \"1\",\n"
            + "            \"timeout\": {\n"
            + "                \"strategy\": \"\",\n"
            + "                \"interval\": 1,\n"
            + "                \"enable\": false\n"
            + "            },\n"
            + "            \"taskInstancePriority\": \"MEDIUM\",\n"
            + "            \"workerGroupId\": -1,\n"
            + "            \"preTasks\": [\n"
            + "                \"tasks-9529\"\n"
            + "            ]\n"
            + "        },\n"
            + "        {\n"
            + "            \"type\": \"SHELL\",\n"
            + "            \"id\": \"tasks-9528\",\n"
            + "            \"name\": \"shell-1\",\n"
            + "            \"params\": {\n"
            + "                \"resourceList\": [\n"
            + "                    \n"
            + "                ],\n"
            + "                \"localParams\": [\n"
            + "                    \n"
            + "                ],\n"
            + "                \"rawScript\": \"#!/bin/bash\\necho \\\"shell-1\\\"\"\n"
            + "            },\n"
            + "            \"description\": \"\",\n"
            + "            \"runFlag\": \"NORMAL\",\n"
            + "            \"dependence\": {\n"
            + "                \n"
            + "            },\n"
            + "            \"maxRetryTimes\": \"0\",\n"
            + "            \"retryInterval\": \"1\",\n"
            + "            \"timeout\": {\n"
            + "                \"strategy\": \"\",\n"
            + "                \"interval\": 1,\n"
            + "                \"enable\": false\n"
            + "            },\n"
            + "            \"taskInstancePriority\": \"MEDIUM\",\n"
            + "            \"workerGroupId\": -1,\n"
            + "            \"preTasks\": [\n"
            + "                \"tasks-9527\"\n"
            + "            ]\n"
            + "        },\n"
            + "        {\n"
            + "            \"type\": \"SHELL\",\n"
            + "            \"id\": \"tasks-9529\",\n"
            + "            \"name\": \"shell-1\",\n"
            + "            \"params\": {\n"
            + "                \"resourceList\": [\n"
            + "                    \n"
            + "                ],\n"
            + "                \"localParams\": [\n"
            + "                    \n"
            + "                ],\n"
            + "                \"rawScript\": \"#!/bin/bash\\necho \\\"shell-1\\\"\"\n"
            + "            },\n"
            + "            \"description\": \"\",\n"
            + "            \"runFlag\": \"NORMAL\",\n"
            + "            \"dependence\": {\n"
            + "                \n"
            + "            },\n"
            + "            \"maxRetryTimes\": \"0\",\n"
            + "            \"retryInterval\": \"1\",\n"
            + "            \"timeout\": {\n"
            + "                \"strategy\": \"\",\n"
            + "                \"interval\": 1,\n"
            + "                \"enable\": false\n"
            + "            },\n"
            + "            \"taskInstancePriority\": \"MEDIUM\",\n"
            + "            \"workerGroupId\": -1,\n"
            + "            \"preTasks\": [\n"
            + "                \"tasks-9528\"\n"
            + "            ]\n"
            + "        }\n"
            + "    ],\n"
            + "    \"tenantId\": 1,\n"
            + "    \"timeout\": 0\n"
            + "}";
>>>>>>> d7af95f9

    @InjectMocks
    private ProcessDefinitionServiceImpl processDefinitionService;

    @Mock
    private ProcessDefinitionMapper processDefinitionMapper;

    @Mock
    private ProcessTaskRelationMapper processTaskRelationMapper;

    @Mock
    private ProjectMapper projectMapper;

    @Mock
    private ProjectServiceImpl projectService;

    @Mock
    private ScheduleMapper scheduleMapper;

    @Mock
    private ProcessService processService;

    @Mock
    private ProcessInstanceService processInstanceService;

    @Mock
    private TaskInstanceMapper taskInstanceMapper;
    @Mock
    private TenantMapper tenantMapper;

    @Mock
    private DataSourceMapper dataSourceMapper;

    @Test
    public void testQueryProcessDefinitionList() {
        long projectCode = 1L;
        Mockito.when(projectMapper.queryByCode(projectCode)).thenReturn(getProject(projectCode));

        Project project = getProject(projectCode);
        User loginUser = new User();
        loginUser.setId(-1);
        loginUser.setUserType(UserType.GENERAL_USER);

        Map<String, Object> result = new HashMap<>();
        putMsg(result, Status.PROJECT_NOT_FOUNT, projectCode);

        //project not found
        Mockito.when(projectService.checkProjectAndAuth(loginUser, project, projectCode)).thenReturn(result);
        Map<String, Object> map = processDefinitionService.queryProcessDefinitionList(loginUser, projectCode);
        Assert.assertEquals(Status.PROJECT_NOT_FOUNT, map.get(Constants.STATUS));

        //project check auth success
        putMsg(result, Status.SUCCESS, projectCode);
        Mockito.when(projectService.checkProjectAndAuth(loginUser, project, projectCode)).thenReturn(result);
        List<ProcessDefinition> resourceList = new ArrayList<>();
        resourceList.add(getProcessDefinition());
<<<<<<< HEAD
        Mockito.when(processDefineMapper.queryAllDefinitionList(project.getCode())).thenReturn(resourceList);
        Map<String, Object> checkSuccessRes = processDefinitionService.queryProcessDefinitionList(loginUser, projectCode);
=======
        Mockito.when(processDefinitionMapper.queryAllDefinitionList(project.getCode())).thenReturn(resourceList);
        Map<String, Object> checkSuccessRes = processDefinitionService.queryProcessDefinitionList(loginUser, "project_test1");
>>>>>>> d7af95f9
        Assert.assertEquals(Status.SUCCESS, checkSuccessRes.get(Constants.STATUS));
    }

    @Test
    @SuppressWarnings("unchecked")
    public void testQueryProcessDefinitionListPaging() {
        long projectCode = 1L;
        Mockito.when(projectMapper.queryByCode(projectCode)).thenReturn(getProject(projectCode));

        Project project = getProject(projectCode);

        User loginUser = new User();
        loginUser.setId(-1);
        loginUser.setUserType(UserType.GENERAL_USER);

        Map<String, Object> result = new HashMap<>();
        putMsg(result, Status.PROJECT_NOT_FOUNT, projectCode);

        //project not found
<<<<<<< HEAD
        Mockito.when(projectService.checkProjectAndAuth(loginUser, project, projectCode)).thenReturn(result);
        Result map = processDefinitionService.queryProcessDefinitionListPaging(loginUser, projectCode, "", 1, 5, 0);
        Assert.assertEquals(Status.PROJECT_NOT_FOUNT.getCode(), (int) map.getCode());
=======
        Mockito.when(projectService.checkProjectAndAuth(loginUser, project, projectName)).thenReturn(result);
        Result map = processDefinitionService.queryProcessDefinitionListPaging(loginUser, "project_test1", "", 1, 5, 0);
        Assert.assertEquals(Status.PROJECT_NOT_FOUNT.getCode(), (int)map.getCode());
>>>>>>> d7af95f9

        putMsg(result, Status.SUCCESS, projectCode);
        loginUser.setId(1);
        Mockito.when(projectService.checkProjectAndAuth(loginUser, project, projectCode)).thenReturn(result);
        Page<ProcessDefinition> page = new Page<>(1, 10);
        page.setTotal(30);
<<<<<<< HEAD
        Mockito.when(processDefineMapper.queryDefineListPaging(
            Mockito.any(IPage.class)
            , Mockito.eq("")
            , Mockito.eq(loginUser.getId())
            , Mockito.eq(project.getCode())
            , Mockito.anyBoolean())).thenReturn(page);

        Result map1 = processDefinitionService.queryProcessDefinitionListPaging(
            loginUser, 1L, "", 1, 10, loginUser.getId());
=======
        Mockito.when(processDefinitionMapper.queryDefineListPaging(
                Mockito.any(IPage.class)
                , Mockito.eq("")
                , Mockito.eq(loginUser.getId())
                , Mockito.eq(project.getCode())
                , Mockito.anyBoolean())).thenReturn(page);

        Result map1 = processDefinitionService.queryProcessDefinitionListPaging(
                loginUser, projectName, "", 1, 10, loginUser.getId());
>>>>>>> d7af95f9

        Assert.assertEquals(Status.SUCCESS.getMsg(), map1.getMsg());
    }

    @Test
    public void testQueryProcessDefinitionByCode() {
        long projectCode = 1L;
        Mockito.when(projectMapper.queryByCode(projectCode)).thenReturn(getProject(projectCode));

        Project project = getProject(projectCode);

        User loginUser = new User();
        loginUser.setId(-1);
        loginUser.setUserType(UserType.GENERAL_USER);
        Tenant tenant = new Tenant();
        tenant.setId(1);
        tenant.setTenantCode("root");
        Map<String, Object> result = new HashMap<>();
        putMsg(result, Status.PROJECT_NOT_FOUNT, projectCode);

        //project check auth fail
        Mockito.when(projectService.checkProjectAndAuth(loginUser, project, projectCode)).thenReturn(result);
        Map<String, Object> map = processDefinitionService.queryProcessDefinitionByCode(loginUser, 1L, 1L);
        Assert.assertEquals(Status.PROJECT_NOT_FOUNT, map.get(Constants.STATUS));

        //project check auth success, instance not exist
<<<<<<< HEAD
        putMsg(result, Status.SUCCESS, projectCode);
        Mockito.when(projectService.checkProjectAndAuth(loginUser, project, projectCode)).thenReturn(result);
        DagData dagData = new DagData(getProcessDefinition(), null, null);
        Mockito.when(processService.genDagData(Mockito.any())).thenReturn(dagData);

        Map<String, Object> instanceNotexitRes = processDefinitionService.queryProcessDefinitionByCode(loginUser, projectCode, 1L);
        Assert.assertEquals(Status.PROCESS_DEFINE_NOT_EXIST, instanceNotexitRes.get(Constants.STATUS));

        //instance exit
        Mockito.when(processDefineMapper.queryByCode(46L)).thenReturn(getProcessDefinition());
        putMsg(result, Status.SUCCESS, projectCode);
        Mockito.when(projectService.checkProjectAndAuth(loginUser, project, projectCode)).thenReturn(result);
        Mockito.when(tenantMapper.queryById(1)).thenReturn(tenant);
        Map<String, Object> successRes = processDefinitionService.queryProcessDefinitionByCode(loginUser, projectCode, 46L);
=======
        putMsg(result, Status.SUCCESS, projectName);
        Mockito.when(projectService.checkProjectAndAuth(loginUser, project, projectName)).thenReturn(result);
        Mockito.when(processDefinitionMapper.selectById(1)).thenReturn(null);

        String processDefinitionJson = "{\"globalParams\":[],\"tasks\":[{\"conditionResult\":"
                + "{\"failedNode\":[\"\"],\"successNode\":[\"\"]},\"delayTime\":\"0\",\"dependence\":{}"
                + ",\"description\":\"\",\"id\":\"tasks-3011\",\"maxRetryTimes\":\"0\",\"name\":\"tsssss\""
                + ",\"params\":{\"localParams\":[],\"rawScript\":\"echo \\\"123123\\\"\",\"resourceList\":[]}"
                + ",\"preTasks\":[],\"retryInterval\":\"1\",\"runFlag\":\"NORMAL\",\"taskInstancePriority\":\"MEDIUM\""
                + ",\"timeout\":{\"enable\":false,\"interval\":null,\"strategy\":\"\"},\"type\":\"SHELL\""
                + ",\"waitStartTimeout\":{},\"workerGroup\":\"default\"}],\"tenantId\":4,\"timeout\":0}";
        ProcessData processData = JSONUtils.parseObject(processDefinitionJson, ProcessData.class);
        Mockito.when(processService.genProcessData(Mockito.any())).thenReturn(processData);

        Map<String, Object> instanceNotexitRes = processDefinitionService.queryProcessDefinitionById(loginUser,
                "project_test1", 1);
        Assert.assertEquals(Status.PROCESS_DEFINE_NOT_EXIST, instanceNotexitRes.get(Constants.STATUS));

        //instance exit
        Mockito.when(processDefinitionMapper.selectById(46)).thenReturn(getProcessDefinition());
        Map<String, Object> successRes = processDefinitionService.queryProcessDefinitionById(loginUser,
                "project_test1", 46);
>>>>>>> d7af95f9
        Assert.assertEquals(Status.SUCCESS, successRes.get(Constants.STATUS));
    }

    @Test
    public void testQueryProcessDefinitionByName() {
        long projectCode = 1L;
        Mockito.when(projectMapper.queryByCode(projectCode)).thenReturn(getProject(projectCode));

        Project project = getProject(projectCode);

        User loginUser = new User();
        loginUser.setId(-1);
        loginUser.setUserType(UserType.GENERAL_USER);

        Map<String, Object> result = new HashMap<>();
        putMsg(result, Status.PROJECT_NOT_FOUNT, projectCode);

        //project check auth fail
        Mockito.when(projectService.checkProjectAndAuth(loginUser, project, projectCode)).thenReturn(result);
        Map<String, Object> map = processDefinitionService.queryProcessDefinitionByName(loginUser, projectCode, "test_def");
        Assert.assertEquals(Status.PROJECT_NOT_FOUNT, map.get(Constants.STATUS));

        //project check auth success, instance not exist
<<<<<<< HEAD
        putMsg(result, Status.SUCCESS, projectCode);
        Mockito.when(projectService.checkProjectAndAuth(loginUser, project, projectCode)).thenReturn(result);
        Mockito.when(processDefineMapper.queryByDefineName(project.getCode(), "test_def")).thenReturn(null);
=======
        putMsg(result, Status.SUCCESS, projectName);
        Mockito.when(projectService.checkProjectAndAuth(loginUser, project, projectName)).thenReturn(result);
        Mockito.when(processDefinitionMapper.queryByDefineName(project.getCode(), "test_def")).thenReturn(null);
>>>>>>> d7af95f9

        Map<String, Object> instanceNotExitRes = processDefinitionService.queryProcessDefinitionByName(loginUser, projectCode, "test_def");
        Assert.assertEquals(Status.PROCESS_DEFINE_NOT_EXIST, instanceNotExitRes.get(Constants.STATUS));

        //instance exit
<<<<<<< HEAD
        Mockito.when(processDefineMapper.queryByDefineName(project.getCode(), "test")).thenReturn(getProcessDefinition());
        putMsg(result, Status.SUCCESS, projectCode);
        Mockito.when(projectService.checkProjectAndAuth(loginUser, project, projectCode)).thenReturn(result);
        Map<String, Object> successRes = processDefinitionService.queryProcessDefinitionByName(loginUser, projectCode, "test");
=======
        Mockito.when(processDefinitionMapper.queryByDefineName(project.getCode(), "test")).thenReturn(getProcessDefinition());
        Map<String, Object> successRes = processDefinitionService.queryProcessDefinitionByName(loginUser,
                "project_test1", "test");
>>>>>>> d7af95f9
        Assert.assertEquals(Status.SUCCESS, successRes.get(Constants.STATUS));
    }

    @Test
    public void testBatchCopyProcessDefinition() {
        long projectCode = 1L;
        Project project = getProject(projectCode);
        User loginUser = new User();
        loginUser.setId(1);
        loginUser.setUserType(UserType.GENERAL_USER);
        Mockito.when(projectMapper.queryByCode(projectCode)).thenReturn(getProject(projectCode));
        Map<String, Object> result = new HashMap<>();
        putMsg(result, Status.SUCCESS, projectCode);
        Mockito.when(projectService.checkProjectAndAuth(loginUser, project, projectCode)).thenReturn(result);

        // copy project definition ids empty test
        Map<String, Object> map = processDefinitionService.batchCopyProcessDefinition(loginUser, projectCode, StringUtils.EMPTY, 2L);
        Assert.assertEquals(Status.PROCESS_DEFINITION_CODES_IS_EMPTY, map.get(Constants.STATUS));


        // project check auth fail
        putMsg(result, Status.PROJECT_NOT_FOUNT, projectCode);
        Mockito.when(projectService.checkProjectAndAuth(loginUser, project, projectCode)).thenReturn(result);
        Map<String, Object> map1 = processDefinitionService.batchCopyProcessDefinition(
            loginUser, projectCode, String.valueOf(project.getId()), 2L);
        Assert.assertEquals(Status.PROJECT_NOT_FOUNT, map1.get(Constants.STATUS));

        // project check auth success, target project name not equal project name, check auth target project fail
        projectCode = 2L;
        Project project1 = getProject(projectCode);
        Mockito.when(projectMapper.queryByCode(projectCode)).thenReturn(project1);
        Mockito.when(projectService.checkProjectAndAuth(loginUser, project, projectCode)).thenReturn(result);

<<<<<<< HEAD
        putMsg(result, Status.SUCCESS, projectCode);
        ProcessDefinition definition = getProcessDefinition();
        List<ProcessDefinition> processDefinitionList = new ArrayList<>();
        processDefinitionList.add(definition);
        Set<Long> definitionCodes = Arrays.stream("46".split(Constants.COMMA)).map(Long::parseLong).collect(Collectors.toSet());
        Mockito.when(processDefineMapper.queryByCodes(definitionCodes)).thenReturn(processDefinitionList);
=======
        Mockito.when(processDefinitionMapper.selectById(46)).thenReturn(definition);
        Mockito.when(processService.genProcessData(Mockito.any())).thenReturn(getProcessData());
>>>>>>> d7af95f9

        Map<String, Object> map3 = processDefinitionService.batchCopyProcessDefinition(
            loginUser, projectCode, "46", 1L);
        Assert.assertEquals(Status.COPY_PROCESS_DEFINITION_ERROR, map3.get(Constants.STATUS));
    }

    @Test
    public void testBatchMoveProcessDefinition() {
        long projectCode = 1L;
        Project project1 = getProject(projectCode);
        Mockito.when(projectMapper.queryByCode(projectCode)).thenReturn(project1);

        long projectCode2 = 2L;
        Project project2 = getProject(projectCode2);
        Mockito.when(projectMapper.queryByCode(projectCode2)).thenReturn(project2);

        User loginUser = new User();
        loginUser.setId(-1);
        loginUser.setUserType(UserType.GENERAL_USER);

        Map<String, Object> result = new HashMap<>();
        putMsg(result, Status.SUCCESS, projectCode);

        Mockito.when(projectService.checkProjectAndAuth(loginUser, project1, projectCode)).thenReturn(result);
        Mockito.when(projectService.checkProjectAndAuth(loginUser, project2, projectCode2)).thenReturn(result);

        ProcessDefinition definition = getProcessDefinition();
        List<ProcessDefinition> processDefinitionList = new ArrayList<>();
        processDefinitionList.add(definition);
        Set<Long> definitionCodes = Arrays.stream("46".split(Constants.COMMA)).map(Long::parseLong).collect(Collectors.toSet());
        Mockito.when(processDefineMapper.queryByCodes(definitionCodes)).thenReturn(processDefinitionList);
        Mockito.when(processTaskRelationMapper.queryByProcessCode(projectCode, 46L)).thenReturn(getProcessTaskRelation(projectCode));
        putMsg(result, Status.SUCCESS);

        Map<String, Object> successRes = processDefinitionService.batchMoveProcessDefinition(
            loginUser, projectCode, "46", projectCode2);
        Assert.assertEquals(Status.MOVE_PROCESS_DEFINITION_ERROR, successRes.get(Constants.STATUS));
    }

    @Test
    public void deleteProcessDefinitionByCodeTest() {
        long projectCode = 1L;
        Mockito.when(projectMapper.queryByCode(projectCode)).thenReturn(getProject(projectCode));

        Project project = getProject(projectCode);
        User loginUser = new User();
        loginUser.setId(-1);
        loginUser.setUserType(UserType.GENERAL_USER);

        //project check auth fail
        Map<String, Object> result = new HashMap<>();
        putMsg(result, Status.PROJECT_NOT_FOUNT, projectCode);
        Mockito.when(projectService.checkProjectAndAuth(loginUser, project, projectCode)).thenReturn(result);
        Map<String, Object> map = processDefinitionService.deleteProcessDefinitionByCode(loginUser, projectCode, 6L);
        Assert.assertEquals(Status.PROJECT_NOT_FOUNT, map.get(Constants.STATUS));

        //project check auth success, instance not exist
<<<<<<< HEAD
        putMsg(result, Status.SUCCESS, projectCode);
        Mockito.when(projectService.checkProjectAndAuth(loginUser, project, projectCode)).thenReturn(result);
        Mockito.when(processDefineMapper.queryByCode(1L)).thenReturn(null);
        Map<String, Object> instanceNotExitRes = processDefinitionService.deleteProcessDefinitionByCode(loginUser, projectCode, 1L);
        Assert.assertEquals(Status.PROCESS_DEFINE_NOT_EXIST, instanceNotExitRes.get(Constants.STATUS));
=======
        putMsg(result, Status.SUCCESS, projectName);
        Mockito.when(projectService.checkProjectAndAuth(loginUser, project, projectName)).thenReturn(result);
        Mockito.when(processDefinitionMapper.selectById(1)).thenReturn(null);
        Map<String, Object> instanceNotexitRes = processDefinitionService.deleteProcessDefinitionById(loginUser,
                "project_test1", 1);
        Assert.assertEquals(Status.PROCESS_DEFINE_NOT_EXIST, instanceNotexitRes.get(Constants.STATUS));
>>>>>>> d7af95f9

        ProcessDefinition processDefinition = getProcessDefinition();
        putMsg(result, Status.SUCCESS, projectCode);
        Mockito.when(projectService.checkProjectAndAuth(loginUser, project, projectCode)).thenReturn(result);
        //user no auth
        loginUser.setUserType(UserType.GENERAL_USER);
<<<<<<< HEAD
        Mockito.when(processDefineMapper.queryByCode(46L)).thenReturn(processDefinition);
        Map<String, Object> userNoAuthRes = processDefinitionService.deleteProcessDefinitionByCode(loginUser, projectCode, 46L);
=======
        Mockito.when(processDefinitionMapper.selectById(46)).thenReturn(processDefinition);
        Map<String, Object> userNoAuthRes = processDefinitionService.deleteProcessDefinitionById(loginUser,
                "project_test1", 46);
>>>>>>> d7af95f9
        Assert.assertEquals(Status.USER_NO_OPERATION_PERM, userNoAuthRes.get(Constants.STATUS));

        //process definition online
        loginUser.setUserType(UserType.ADMIN_USER);
        putMsg(result, Status.SUCCESS, projectCode);
        Mockito.when(projectService.checkProjectAndAuth(loginUser, project, projectCode)).thenReturn(result);
        processDefinition.setReleaseState(ReleaseState.ONLINE);
<<<<<<< HEAD
        Mockito.when(processDefineMapper.queryByCode(46L)).thenReturn(processDefinition);
        Map<String, Object> dfOnlineRes = processDefinitionService.deleteProcessDefinitionByCode(loginUser, projectCode, 46L);
=======
        Mockito.when(processDefinitionMapper.selectById(46)).thenReturn(processDefinition);
        Map<String, Object> dfOnlineRes = processDefinitionService.deleteProcessDefinitionById(loginUser,
                "project_test1", 46);
>>>>>>> d7af95f9
        Assert.assertEquals(Status.PROCESS_DEFINE_STATE_ONLINE, dfOnlineRes.get(Constants.STATUS));

        //scheduler list elements > 1
        processDefinition.setReleaseState(ReleaseState.OFFLINE);
<<<<<<< HEAD
        Mockito.when(processDefineMapper.queryByCode(46L)).thenReturn(processDefinition);
        putMsg(result, Status.SUCCESS, projectCode);
        Mockito.when(projectService.checkProjectAndAuth(loginUser, project, projectCode)).thenReturn(result);
=======
        Mockito.when(processDefinitionMapper.selectById(46)).thenReturn(processDefinition);
>>>>>>> d7af95f9
        List<Schedule> schedules = new ArrayList<>();
        schedules.add(getSchedule());
        schedules.add(getSchedule());
        Mockito.when(scheduleMapper.queryByProcessDefinitionCode(46L)).thenReturn(schedules);
        Map<String, Object> schedulerGreaterThanOneRes = processDefinitionService.deleteProcessDefinitionByCode(loginUser, projectCode, 46L);
        Assert.assertEquals(Status.DELETE_PROCESS_DEFINE_BY_CODE_ERROR, schedulerGreaterThanOneRes.get(Constants.STATUS));

        //scheduler online
        schedules.clear();
        Schedule schedule = getSchedule();
        schedule.setReleaseState(ReleaseState.ONLINE);
        schedules.add(schedule);
        putMsg(result, Status.SUCCESS, projectCode);
        Mockito.when(projectService.checkProjectAndAuth(loginUser, project, projectCode)).thenReturn(result);
        Mockito.when(scheduleMapper.queryByProcessDefinitionCode(46L)).thenReturn(schedules);
        Map<String, Object> schedulerOnlineRes = processDefinitionService.deleteProcessDefinitionByCode(loginUser, projectCode, 46L);
        Assert.assertEquals(Status.SCHEDULE_CRON_STATE_ONLINE, schedulerOnlineRes.get(Constants.STATUS));

        //delete fail
        schedules.clear();
        schedule.setReleaseState(ReleaseState.OFFLINE);
        schedules.add(schedule);
<<<<<<< HEAD
        putMsg(result, Status.SUCCESS, projectCode);
        Mockito.when(projectService.checkProjectAndAuth(loginUser, project, projectCode)).thenReturn(result);
        Mockito.when(scheduleMapper.queryByProcessDefinitionCode(46L)).thenReturn(schedules);
        Mockito.when(processDefineMapper.deleteById(46)).thenReturn(0);
        Map<String, Object> deleteFail = processDefinitionService.deleteProcessDefinitionByCode(loginUser, projectCode, 46L);
        Assert.assertEquals(Status.DELETE_PROCESS_DEFINE_BY_CODE_ERROR, deleteFail.get(Constants.STATUS));

        //delete success
        Mockito.when(processDefineMapper.deleteById(46)).thenReturn(1);
        Mockito.when(scheduleMapper.queryByProcessDefinitionCode(46L)).thenReturn(schedules);
        putMsg(result, Status.SUCCESS, projectCode);
        Mockito.when(projectService.checkProjectAndAuth(loginUser, project, projectCode)).thenReturn(result);
        Map<String, Object> deleteSuccess = processDefinitionService.deleteProcessDefinitionByCode(loginUser, projectCode, 46L);
=======
        Mockito.when(scheduleMapper.queryByProcessDefinitionId(46)).thenReturn(schedules);
        Mockito.when(processDefinitionMapper.deleteById(46)).thenReturn(0);
        Map<String, Object> deleteFail = processDefinitionService.deleteProcessDefinitionById(loginUser,
                "project_test1", 46);
        Assert.assertEquals(Status.DELETE_PROCESS_DEFINE_BY_ID_ERROR, deleteFail.get(Constants.STATUS));

        //delete success
        Mockito.when(processDefinitionMapper.deleteById(46)).thenReturn(1);
        Map<String, Object> deleteSuccess = processDefinitionService.deleteProcessDefinitionById(loginUser,
                "project_test1", 46);
>>>>>>> d7af95f9
        Assert.assertEquals(Status.SUCCESS, deleteSuccess.get(Constants.STATUS));
    }

    @Test
    public void testReleaseProcessDefinition() {
        long projectCode = 1L;
        Mockito.when(projectMapper.queryByCode(projectCode)).thenReturn(getProject(projectCode));

        Project project = getProject(projectCode);
        User loginUser = new User();
        loginUser.setId(1);
        loginUser.setUserType(UserType.GENERAL_USER);

        //project check auth fail
        Map<String, Object> result = new HashMap<>();
        putMsg(result, Status.PROJECT_NOT_FOUNT, projectCode);
        Mockito.when(projectService.checkProjectAndAuth(loginUser, project, projectCode)).thenReturn(result);
        Map<String, Object> map = processDefinitionService.releaseProcessDefinition(loginUser, projectCode,
            6, ReleaseState.OFFLINE);
        Assert.assertEquals(Status.PROJECT_NOT_FOUNT, map.get(Constants.STATUS));

        // project check auth success, processs definition online
<<<<<<< HEAD
        putMsg(result, Status.SUCCESS, projectCode);
        Mockito.when(processDefineMapper.queryByCode(46L)).thenReturn(getProcessDefinition());
=======
        putMsg(result, Status.SUCCESS, projectName);
        Mockito.when(processDefinitionMapper.selectById(46)).thenReturn(getProcessDefinition());
>>>>>>> d7af95f9
        Map<String, Object> onlineRes = processDefinitionService.releaseProcessDefinition(
            loginUser, projectCode, 46, ReleaseState.ONLINE);
        Assert.assertEquals(Status.SUCCESS, onlineRes.get(Constants.STATUS));

        // project check auth success, processs definition online
        ProcessDefinition processDefinition1 = getProcessDefinition();
        processDefinition1.setResourceIds("1,2");
<<<<<<< HEAD
=======
        Mockito.when(processDefinitionMapper.selectById(46)).thenReturn(processDefinition1);
        Mockito.when(processService.getUserById(1)).thenReturn(loginUser);
>>>>>>> d7af95f9
        Map<String, Object> onlineWithResourceRes = processDefinitionService.releaseProcessDefinition(
            loginUser, projectCode, 46, ReleaseState.ONLINE);
        Assert.assertEquals(Status.SUCCESS, onlineWithResourceRes.get(Constants.STATUS));

        // release error code
        Map<String, Object> failRes = processDefinitionService.releaseProcessDefinition(
            loginUser, projectCode, 46, ReleaseState.getEnum(2));
        Assert.assertEquals(Status.REQUEST_PARAMS_NOT_VALID_ERROR, failRes.get(Constants.STATUS));

    }

    @Test
    public void testVerifyProcessDefinitionName() {
        long projectCode = 1L;
        Mockito.when(projectMapper.queryByCode(projectCode)).thenReturn(getProject(projectCode));

        Project project = getProject(projectCode);
        User loginUser = new User();
        loginUser.setId(-1);
        loginUser.setUserType(UserType.GENERAL_USER);

        //project check auth fail
        Map<String, Object> result = new HashMap<>();
        putMsg(result, Status.PROJECT_NOT_FOUNT, projectCode);
        Mockito.when(projectService.checkProjectAndAuth(loginUser, project, projectCode)).thenReturn(result);
        Map<String, Object> map = processDefinitionService.verifyProcessDefinitionName(loginUser,
            projectCode, "test_pdf");
        Assert.assertEquals(Status.PROJECT_NOT_FOUNT, map.get(Constants.STATUS));

        //project check auth success, process not exist
<<<<<<< HEAD
        putMsg(result, Status.SUCCESS, projectCode);
        Mockito.when(processDefineMapper.verifyByDefineName(project.getCode(), "test_pdf")).thenReturn(null);
=======
        putMsg(result, Status.SUCCESS, projectName);
        Mockito.when(processDefinitionMapper.verifyByDefineName(project.getCode(), "test_pdf")).thenReturn(null);
>>>>>>> d7af95f9
        Map<String, Object> processNotExistRes = processDefinitionService.verifyProcessDefinitionName(loginUser,
            projectCode, "test_pdf");
        Assert.assertEquals(Status.SUCCESS, processNotExistRes.get(Constants.STATUS));

        //process exist
        Mockito.when(processDefinitionMapper.verifyByDefineName(project.getCode(), "test_pdf")).thenReturn(getProcessDefinition());
        Map<String, Object> processExistRes = processDefinitionService.verifyProcessDefinitionName(loginUser,
            projectCode, "test_pdf");
        Assert.assertEquals(Status.PROCESS_DEFINITION_NAME_EXIST, processExistRes.get(Constants.STATUS));
    }

    @Test
    public void testCheckProcessNodeList() {
        Map<String, Object> dataNotValidRes = processDefinitionService.checkProcessNodeList(null);
        Assert.assertEquals(Status.DATA_IS_NOT_VALID, dataNotValidRes.get(Constants.STATUS));

        Map<String, Object> taskEmptyRes = processDefinitionService.checkProcessNodeList(taskRelationJson);
        Assert.assertEquals(Status.PROCESS_DAG_IS_EMPTY, taskEmptyRes.get(Constants.STATUS));
    }

    @Test
    public void testGetTaskNodeListByDefinitionCode() {
        long projectCode = 1L;
        Mockito.when(projectMapper.queryByCode(projectCode)).thenReturn(getProject(projectCode));

        Project project = getProject(projectCode);
        User loginUser = new User();
        loginUser.setId(-1);
        loginUser.setUserType(UserType.GENERAL_USER);

        //project check auth fail
        Map<String, Object> result = new HashMap<>();
        putMsg(result, Status.SUCCESS, projectCode);
        Mockito.when(projectService.checkProjectAndAuth(loginUser, project, projectCode)).thenReturn(result);
        //process definition not exist
<<<<<<< HEAD
        Mockito.when(processDefineMapper.queryByCode(46L)).thenReturn(null);
        Map<String, Object> processDefinitionNullRes = processDefinitionService.getTaskNodeListByDefinitionCode(loginUser, projectCode, 46L);
        Assert.assertEquals(Status.PROCESS_DEFINE_NOT_EXIST, processDefinitionNullRes.get(Constants.STATUS));

        //success
        ProcessDefinition processDefinition = getProcessDefinition();
        putMsg(result, Status.SUCCESS, projectCode);
        Mockito.when(processService.genDagData(Mockito.any())).thenReturn(new DagData(processDefinition, null, null));
        Mockito.when(processDefineMapper.queryByCode(46L)).thenReturn(processDefinition);
        Map<String, Object> dataNotValidRes = processDefinitionService.getTaskNodeListByDefinitionCode(loginUser, projectCode, 46L);
=======
        Mockito.when(processDefinitionMapper.queryByCode(46L)).thenReturn(null);
        Map<String, Object> processDefinitionNullRes = processDefinitionService.getTaskNodeListByDefinitionCode(46L);
        Assert.assertEquals(Status.PROCESS_DEFINE_NOT_EXIST, processDefinitionNullRes.get(Constants.STATUS));

        //process data null
        ProcessDefinition processDefinition = getProcessDefinition();
        Mockito.when(processDefinitionMapper.queryByCode(46L)).thenReturn(processDefinition);
        Map<String, Object> successRes = processDefinitionService.getTaskNodeListByDefinitionCode(46L);
        Assert.assertEquals(Status.DATA_IS_NOT_VALID, successRes.get(Constants.STATUS));

        //success
        Mockito.when(processService.genProcessData(Mockito.any())).thenReturn(new ProcessData());
        Mockito.when(processDefinitionMapper.queryByCode(46L)).thenReturn(processDefinition);
        Map<String, Object> dataNotValidRes = processDefinitionService.getTaskNodeListByDefinitionCode(46L);
>>>>>>> d7af95f9
        Assert.assertEquals(Status.SUCCESS, dataNotValidRes.get(Constants.STATUS));
    }

    @Test
    public void testGetTaskNodeListByDefinitionCodes() {
        long projectCode = 1L;
        Mockito.when(projectMapper.queryByCode(projectCode)).thenReturn(getProject(projectCode));

        Project project = getProject(projectCode);
        User loginUser = new User();
        loginUser.setId(-1);
        loginUser.setUserType(UserType.GENERAL_USER);

        //project check auth fail
        Map<String, Object> result = new HashMap<>();
        putMsg(result, Status.SUCCESS, projectCode);
        Mockito.when(projectService.checkProjectAndAuth(loginUser, project, projectCode)).thenReturn(result);
        //process definition not exist
<<<<<<< HEAD
        String defineCodes = "46";
        Set<Long> defineCodeSet = Lists.newArrayList(defineCodes.split(Constants.COMMA)).stream().map(Long::parseLong).collect(Collectors.toSet());
        Mockito.when(processDefineMapper.queryByCodes(defineCodeSet)).thenReturn(null);
        Map<String, Object> processNotExistRes = processDefinitionService.getNodeListMapByDefinitionCodes(loginUser, projectCode, defineCodes);
=======
        String defineCodeList = "46";
        Long[] codeArray = {46L};
        List<Long> codeList = Arrays.asList(codeArray);
        Mockito.when(processDefinitionMapper.queryByCodes(codeList)).thenReturn(null);
        Map<String, Object> processNotExistRes = processDefinitionService.getTaskNodeListByDefinitionCodeList(defineCodeList);
>>>>>>> d7af95f9
        Assert.assertEquals(Status.PROCESS_DEFINE_NOT_EXIST, processNotExistRes.get(Constants.STATUS));

        putMsg(result, Status.SUCCESS, projectCode);
        ProcessDefinition processDefinition = getProcessDefinition();
        List<ProcessDefinition> processDefinitionList = new ArrayList<>();
        processDefinitionList.add(processDefinition);
<<<<<<< HEAD
        Mockito.when(processDefineMapper.queryByCodes(defineCodeSet)).thenReturn(processDefinitionList);
        Mockito.when(processService.genDagData(Mockito.any())).thenReturn(new DagData(processDefinition, null, null));
=======
        Mockito.when(processDefinitionMapper.queryByCodes(codeList)).thenReturn(processDefinitionList);
        ProcessData processData = getProcessData();
        Mockito.when(processService.genProcessData(processDefinition)).thenReturn(processData);
>>>>>>> d7af95f9

        Map<String, Object> successRes = processDefinitionService.getNodeListMapByDefinitionCodes(loginUser, projectCode, defineCodes);
        Assert.assertEquals(Status.SUCCESS, successRes.get(Constants.STATUS));
    }

    @Test
    public void testQueryAllProcessDefinitionByProjectCode() {
        User loginUser = new User();
        loginUser.setId(1);
        loginUser.setUserType(UserType.GENERAL_USER);
        Map<String, Object> result = new HashMap<>();
        long projectCode = 2L;
        Project project = getProject(projectCode);
        Mockito.when(projectMapper.queryByCode(projectCode)).thenReturn(project);
        putMsg(result, Status.SUCCESS, projectCode);
        Mockito.when(projectService.checkProjectAndAuth(loginUser, project, projectCode)).thenReturn(result);
        ProcessDefinition processDefinition = getProcessDefinition();
        List<ProcessDefinition> processDefinitionList = new ArrayList<>();
        processDefinitionList.add(processDefinition);
<<<<<<< HEAD
        Mockito.when(processDefineMapper.queryAllDefinitionList(projectCode)).thenReturn(processDefinitionList);
        Map<String, Object> successRes = processDefinitionService.queryAllProcessDefinitionByProjectCode(loginUser, projectCode);
=======
        Project test = getProject("test");
        Mockito.when(projectMapper.selectById(projectId)).thenReturn(test);
        Mockito.when(processDefinitionMapper.queryAllDefinitionList(test.getCode())).thenReturn(processDefinitionList);
        Map<String, Object> successRes = processDefinitionService.queryProcessDefinitionAllByProjectId(projectId);
>>>>>>> d7af95f9
        Assert.assertEquals(Status.SUCCESS, successRes.get(Constants.STATUS));
    }

    @Test
    public void testViewTree() {
        //process definition not exist
        ProcessDefinition processDefinition = getProcessDefinition();
<<<<<<< HEAD
=======
        processDefinition.setProcessDefinitionJson(SHELL_JSON);
        Mockito.when(processDefinitionMapper.selectById(46)).thenReturn(null);
>>>>>>> d7af95f9
        Map<String, Object> processDefinitionNullRes = processDefinitionService.viewTree(46, 10);
        Assert.assertEquals(Status.PROCESS_DEFINE_NOT_EXIST, processDefinitionNullRes.get(Constants.STATUS));

        //task instance not exist
<<<<<<< HEAD
        Mockito.when(processDefineMapper.queryByCode(46L)).thenReturn(processDefinition);
=======
        Mockito.when(processDefinitionMapper.selectById(46)).thenReturn(processDefinition);
>>>>>>> d7af95f9
        Mockito.when(processService.genDagGraph(processDefinition)).thenReturn(new DAG<>());
        Map<String, Object> taskNullRes = processDefinitionService.viewTree(46, 10);
        Assert.assertEquals(Status.SUCCESS, taskNullRes.get(Constants.STATUS));

        //task instance exist
        Map<String, Object> taskNotNuLLRes = processDefinitionService.viewTree(46, 10);
        Assert.assertEquals(Status.SUCCESS, taskNotNuLLRes.get(Constants.STATUS));
    }

    @Test
    public void testSubProcessViewTree() {
        ProcessDefinition processDefinition = getProcessDefinition();
<<<<<<< HEAD
        Mockito.when(processDefineMapper.queryByCode(46L)).thenReturn(processDefinition);
=======
        processDefinition.setProcessDefinitionJson(SHELL_JSON);
        List<ProcessInstance> processInstanceList = new ArrayList<>();
        ProcessInstance processInstance = new ProcessInstance();
        processInstance.setId(1);
        processInstance.setName("test_instance");
        processInstance.setState(ExecutionStatus.RUNNING_EXECUTION);
        processInstance.setHost("192.168.xx.xx");
        processInstance.setStartTime(new Date());
        processInstance.setEndTime(new Date());
        processInstanceList.add(processInstance);

        TaskInstance taskInstance = new TaskInstance();
        taskInstance.setStartTime(new Date());
        taskInstance.setEndTime(new Date());
        taskInstance.setTaskType(TaskType.SUB_PROCESS.getDesc());
        taskInstance.setId(1);
        taskInstance.setName("test_task_instance");
        taskInstance.setState(ExecutionStatus.RUNNING_EXECUTION);
        taskInstance.setHost("192.168.xx.xx");
        taskInstance.setTaskParams("\"processDefinitionId\": \"222\",\n");
        Mockito.when(processDefinitionMapper.selectById(46)).thenReturn(processDefinition);
>>>>>>> d7af95f9
        Mockito.when(processService.genDagGraph(processDefinition)).thenReturn(new DAG<>());
        Map<String, Object> taskNotNuLLRes = processDefinitionService.viewTree(46, 10);
        Assert.assertEquals(Status.SUCCESS, taskNotNuLLRes.get(Constants.STATUS));
    }

    @Test
    public void testUpdateProcessDefinition() {
        User loginUser = new User();
        loginUser.setId(1);
        loginUser.setUserType(UserType.ADMIN_USER);

        Map<String, Object> result = new HashMap<>();
        putMsg(result, Status.SUCCESS);

        long projectCode = 1L;
        Project project = getProject(projectCode);
        Mockito.when(projectMapper.queryByCode(projectCode)).thenReturn(getProject(projectCode));
        Mockito.when(projectService.checkProjectAndAuth(loginUser, project, projectCode)).thenReturn(result);

<<<<<<< HEAD
        Map<String, Object> updateResult = processDefinitionService.updateProcessDefinition(loginUser, projectCode, "test", 1,
            "", "", "", 0, "root", null, null);
        Assert.assertEquals(Status.DATA_IS_NOT_VALID, updateResult.get(Constants.STATUS));
=======
        Mockito.when(projectMapper.queryByName(projectName)).thenReturn(getProject(projectName));
        Mockito.when(projectService.checkProjectAndAuth(loginUser, project, projectName)).thenReturn(result);
        Mockito.when(processService.findProcessDefineById(1)).thenReturn(processDefinition);

        String sqlDependentJson = "{\n"
                + "    \"globalParams\": [\n"
                + "        \n"
                + "    ],\n"
                + "    \"tasks\": [\n"
                + "        {\n"
                + "            \"type\": \"SQL\",\n"
                + "            \"id\": \"tasks-27297\",\n"
                + "            \"name\": \"sql\",\n"
                + "            \"params\": {\n"
                + "                \"type\": \"MYSQL\",\n"
                + "                \"datasource\": 1,\n"
                + "                \"sql\": \"select * from test\",\n"
                + "                \"udfs\": \"\",\n"
                + "                \"sqlType\": \"1\",\n"
                + "                \"title\": \"\",\n"
                + "                \"receivers\": \"\",\n"
                + "                \"receiversCc\": \"\",\n"
                + "                \"showType\": \"TABLE\",\n"
                + "                \"localParams\": [\n"
                + "                    \n"
                + "                ],\n"
                + "                \"connParams\": \"\",\n"
                + "                \"preStatements\": [\n"
                + "                    \n"
                + "                ],\n"
                + "                \"postStatements\": [\n"
                + "                    \n"
                + "                ]\n"
                + "            },\n"
                + "            \"description\": \"\",\n"
                + "            \"runFlag\": \"NORMAL\",\n"
                + "            \"dependence\": {\n"
                + "                \n"
                + "            },\n"
                + "            \"maxRetryTimes\": \"0\",\n"
                + "            \"retryInterval\": \"1\",\n"
                + "            \"timeout\": {\n"
                + "                \"strategy\": \"\",\n"
                + "                \"enable\": false\n"
                + "            },\n"
                + "            \"taskInstancePriority\": \"MEDIUM\",\n"
                + "            \"workerGroupId\": -1,\n"
                + "            \"preTasks\": [\n"
                + "                \"dependent\"\n"
                + "            ]\n"
                + "        },\n"
                + "        {\n"
                + "            \"type\": \"DEPENDENT\",\n"
                + "            \"id\": \"tasks-33787\",\n"
                + "            \"name\": \"dependent\",\n"
                + "            \"params\": {\n"
                + "                \n"
                + "            },\n"
                + "            \"description\": \"\",\n"
                + "            \"runFlag\": \"NORMAL\",\n"
                + "            \"dependence\": {\n"
                + "                \"relation\": \"AND\",\n"
                + "                \"dependTaskList\": [\n"
                + "                    {\n"
                + "                        \"relation\": \"AND\",\n"
                + "                        \"dependItemList\": [\n"
                + "                            {\n"
                + "                                \"projectId\": 2,\n"
                + "                                \"definitionId\": 46,\n"
                + "                                \"depTasks\": \"ALL\",\n"
                + "                                \"cycle\": \"day\",\n"
                + "                                \"dateValue\": \"today\"\n"
                + "                            }\n"
                + "                        ]\n"
                + "                    }\n"
                + "                ]\n"
                + "            },\n"
                + "            \"maxRetryTimes\": \"0\",\n"
                + "            \"retryInterval\": \"1\",\n"
                + "            \"timeout\": {\n"
                + "                \"strategy\": \"\",\n"
                + "                \"enable\": false\n"
                + "            },\n"
                + "            \"taskInstancePriority\": \"MEDIUM\",\n"
                + "            \"workerGroupId\": -1,\n"
                + "            \"preTasks\": [\n"
                + "                \n"
                + "            ]\n"
                + "        }\n"
                + "    ],\n"
                + "    \"tenantId\": 1,\n"
                + "    \"timeout\": 0\n"
                + "}";

        Map<String, Object> updateResult = processDefinitionService.updateProcessDefinition(loginUser, projectName, 1, "test",
                sqlDependentJson, "", "", "");

        Assert.assertEquals(Status.UPDATE_PROCESS_DEFINITION_ERROR, updateResult.get(Constants.STATUS));
>>>>>>> d7af95f9
    }

    @Test
    public void testBatchExportProcessDefinitionByCodes() {
        processDefinitionService.batchExportProcessDefinitionByCodes(null, 1L, null, null);

        User loginUser = new User();
        loginUser.setId(1);
        loginUser.setUserType(UserType.ADMIN_USER);

        long projectCode = 1L;
        Project project = getProject(projectCode);

        Map<String, Object> result = new HashMap<>();
        putMsg(result, Status.PROJECT_NOT_FOUNT);
        Mockito.when(projectMapper.queryByCode(projectCode)).thenReturn(getProject(projectCode));
        Mockito.when(projectService.checkProjectAndAuth(loginUser, project, projectCode)).thenReturn(result);

        processDefinitionService.batchExportProcessDefinitionByCodes(
            loginUser, projectCode, "1", null);

        ProcessDefinition processDefinition = new ProcessDefinition();
        processDefinition.setId(1);
        Map<String, Object> checkResult = new HashMap<>();
        checkResult.put(Constants.STATUS, Status.SUCCESS);
<<<<<<< HEAD
        Mockito.when(projectMapper.queryByCode(projectCode)).thenReturn(project);
        Mockito.when(projectService.checkProjectAndAuth(loginUser, project, projectCode)).thenReturn(checkResult);
=======
        Mockito.when(projectMapper.queryByName(projectName)).thenReturn(project);
        Mockito.when(projectService.checkProjectAndAuth(loginUser, project, projectName)).thenReturn(checkResult);
        Mockito.when(processDefinitionMapper.queryByDefineId(1)).thenReturn(processDefinition);
>>>>>>> d7af95f9
        HttpServletResponse response = mock(HttpServletResponse.class);

        DagData dagData = new DagData(getProcessDefinition(), null, null);
        Mockito.when(processService.genDagData(Mockito.any())).thenReturn(dagData);
        processDefinitionService.batchExportProcessDefinitionByCodes(loginUser, projectCode, "1", response);
        Assert.assertNotNull(processDefinitionService.exportProcessDagData(processDefinition));
    }

    /**
     * get mock processDefinition
     *
     * @return ProcessDefinition
     */
    private ProcessDefinition getProcessDefinition() {
        ProcessDefinition processDefinition = new ProcessDefinition();
        processDefinition.setId(46);
        processDefinition.setProjectCode(1L);
        processDefinition.setName("test_pdf");
        processDefinition.setTenantId(1);
        processDefinition.setDescription("");
        processDefinition.setCode(46L);
        return processDefinition;
    }

    /**
     * get mock Project
     *
     * @param projectCode projectCode
     * @return Project
     */
    private Project getProject(long projectCode) {
        Project project = new Project();
        project.setCode(projectCode);
        project.setId(1);
        project.setName("test");
        project.setUserId(1);
        return project;
    }

    private List<ProcessTaskRelation> getProcessTaskRelation(long projectCode) {
        List<ProcessTaskRelation> processTaskRelations = new ArrayList<>();
        ProcessTaskRelation processTaskRelation = new ProcessTaskRelation();
        processTaskRelation.setProjectCode(projectCode);
        processTaskRelation.setProcessDefinitionCode(46L);
        processTaskRelation.setProcessDefinitionVersion(1);
        processTaskRelations.add(processTaskRelation);
        return processTaskRelations;
    }

    /**
     * get mock schedule
     *
     * @return schedule
     */
    private Schedule getSchedule() {
        Date date = new Date();
        Schedule schedule = new Schedule();
        schedule.setId(46);
        schedule.setProcessDefinitionCode(1);
        schedule.setStartTime(date);
        schedule.setEndTime(date);
        schedule.setCrontab("0 0 5 * * ? *");
        schedule.setFailureStrategy(FailureStrategy.END);
        schedule.setUserId(1);
        schedule.setReleaseState(ReleaseState.OFFLINE);
        schedule.setProcessInstancePriority(Priority.MEDIUM);
        schedule.setWarningType(WarningType.NONE);
        schedule.setWarningGroupId(1);
        schedule.setWorkerGroup(Constants.DEFAULT_WORKER_GROUP);
        return schedule;
    }

    private void putMsg(Map<String, Object> result, Status status, Object... statusParams) {
        result.put(Constants.STATUS, status);
        if (statusParams != null && statusParams.length > 0) {
            result.put(Constants.MSG, MessageFormat.format(status.getMsg(), statusParams));
        } else {
            result.put(Constants.MSG, status.getMsg());
        }
    }
<<<<<<< HEAD
=======

    @Test
    public void testImportProcessSchedule() {
        User loginUser = new User();
        loginUser.setId(1);
        loginUser.setUserType(UserType.ADMIN_USER);
        Integer processDefinitionId = 111;
        String processDefinitionName = "testProcessDefinition";
        String projectName = "project_test1";
        Map<String, Object> result = new HashMap<>();
        putMsg(result, Status.PROJECT_NOT_FOUNT);
        ProcessMeta processMeta = new ProcessMeta();
        Assert.assertEquals(0, processDefinitionService.importProcessSchedule(loginUser, projectName, processMeta, processDefinitionName, processDefinitionId));
    }

    @Test
    public void testAddExportTaskNodeSpecialParam() {
        String sqlDependentJson = "{\"globalParams\":[],\"tasks\":[{\"type\":\"SQL\",\"id\":\"tasks-27297\",\"name\":"
                + "\"sql\",\"params\":{\"type\":\"MYSQL\",\"datasource\":1,\"sql\":\"select * from test\",\"udfs\":\"\""
                + ",\"sqlType\":\"1\",\"title\":\"\",\"receivers\":\"\",\"receiversCc\":\"\",\"showType\":\"TABLE\","
                + "\"localParams\":[],\"connParams\":\"\",\"preStatements\":[],\"postStatements\":[]},\"description\":"
                + "\"\",\"runFlag\":\"NORMAL\",\"dependence\":{},\"maxRetryTimes\":\"0\",\"retryInterval\":\"1\","
                + "\"timeout\":{\"strategy\":\"\",\"enable\":false},\"taskInstancePriority\":\"MEDIUM\","
                + "\"workerGroupId\":-1,\"preTasks\":[\"dependent\"]},{\"type\":\"DEPENDENT\",\"id\":\"tasks-33787\","
                + "\"name\":\"dependent\",\"params\":{},\"description\":\"\",\"runFlag\":\"NORMAL\",\"dependence\":"
                + "{\"relation\":\"AND\",\"dependTaskList\":[{\"relation\":\"AND\",\"dependItemList\":[{\"projectId\":"
                + "2,\"definitionId\":46,\"depTasks\":\"ALL\",\"cycle\":\"day\",\"dateValue\":\"today\"}]}]},"
                + "\"maxRetryTimes\":\"0\",\"retryInterval\":\"1\",\"timeout\":{\"strategy\":\"\",\"enable\":false},"
                + "\"taskInstancePriority\":\"MEDIUM\",\"workerGroupId\":-1,\"preTasks\":[]}],\"tenantId\":1,"
                + "\"timeout\":0}";

        ProcessData processData = JSONUtils.parseObject(sqlDependentJson, ProcessData.class);

        DataSource dataSource = new DataSource();
        dataSource.setName("testDataSource");
        when(dataSourceMapper.selectById(1)).thenReturn(dataSource);

        ProcessDefinition processDefinition = new ProcessDefinition();
        processDefinition.setProjectName("testProjectName");
        processDefinition.setName("testDefinitionName");
        when(processDefinitionMapper.queryByDefineId(46)).thenReturn(processDefinition);

        try {
            Class clazz = ProcessDefinitionServiceImpl.class;
            Method method = clazz.getDeclaredMethod("addExportTaskNodeSpecialParam", ProcessData.class);
            method.setAccessible(true);
            method.invoke(processDefinitionService, processData);
        } catch (Exception e) {
            e.printStackTrace();
            Assert.fail(e.toString());
        }

        List<TaskNode> taskNodeList = processData.getTasks();
        ObjectNode sqlParameters = JSONUtils.parseObject(taskNodeList.get(0).getParams());
        Assert.assertEquals("testDataSource", sqlParameters.get(Constants.TASK_PARAMS_DATASOURCE_NAME).asText());

        ObjectNode dependentParameters = JSONUtils.parseObject(taskNodeList.get(1).getDependence());
        ArrayNode dependTaskList = (ArrayNode)dependentParameters.get(Constants.TASK_DEPENDENCE_DEPEND_TASK_LIST);
        JsonNode dependentTaskModel = dependTaskList.path(0);
        ArrayNode dependItemList = (ArrayNode)dependentTaskModel.get(Constants.TASK_DEPENDENCE_DEPEND_ITEM_LIST);
        ObjectNode dependentItem = (ObjectNode)dependItemList.path(0);
        Assert.assertEquals("testProjectName", dependentItem.get(Constants.TASK_DEPENDENCE_PROJECT_NAME).asText());
        Assert.assertEquals("testDefinitionName", dependentItem.get(Constants.TASK_DEPENDENCE_DEFINITION_NAME).asText());
    }

    @Test
    public void testAddImportTaskNodeSpecialParam() {
        String definitionJson = "{\"globalParams\":[],\"tasks\":[{\"type\":\"SQL\",\"id\":\"tasks-27297\",\"name\":\"sql\","
                + "\"params\":{\"type\":\"MYSQL\",\"datasourceName\":\"testDataSource\",\"sql\":\"select * from test\","
                + "\"udfs\":\"\",\"sqlType\":\"1\",\"title\":\"\",\"receivers\":\"\",\"receiversCc\":\"\",\"showType\":"
                + "\"TABLE\",\"localParams\":[],\"connParams\":\"\",\"preStatements\":[],\"postStatements\":[]},"
                + "\"description\":\"\",\"runFlag\":\"NORMAL\",\"dependence\":{},\"maxRetryTimes\":\"0\","
                + "\"retryInterval\":\"1\",\"timeout\":{\"strategy\":\"\",\"enable\":false},\"taskInstancePriority\":"
                + "\"MEDIUM\",\"workerGroupId\":-1,\"preTasks\":[\"dependent\"]},{\"type\":\"DEPENDENT\",\"id\":"
                + "\"tasks-33787\",\"name\":\"dependent\",\"params\":{},\"description\":\"\",\"runFlag\":\"NORMAL\","
                + "\"dependence\":{\"relation\":\"AND\",\"dependTaskList\":[{\"relation\":\"AND\",\"dependItemList\":"
                + "[{\"projectName\":\"testProjectName\",\"definitionName\":\"testDefinitionName\",\"depTasks\":\"ALL\""
                + ",\"cycle\":\"day\",\"dateValue\":\"today\"}]}]},\"maxRetryTimes\":\"0\",\"retryInterval\":\"1\",\""
                + "timeout\":{\"strategy\":\"\",\"enable\":false},\"taskInstancePriority\":\"MEDIUM\",\"workerGroupId\""
                + ":-1,\"preTasks\":[]}],\"tenantId\":1,\"timeout\":0}";

        ObjectNode jsonObject = JSONUtils.parseObject(definitionJson);
        ArrayNode jsonArray = (ArrayNode) jsonObject.get("tasks");

        List<DataSource> dataSources = new ArrayList<>();
        DataSource dataSource = new DataSource();
        dataSource.setId(1);
        dataSources.add(dataSource);
        when(dataSourceMapper.queryDataSourceByName("testDataSource")).thenReturn(dataSources);

        Project project = new Project();
        project.setId(1);
        project.setCode(1L);
        when(projectMapper.queryByName("testProjectName")).thenReturn(project);

        ProcessDefinition processDefinition = new ProcessDefinition();
        processDefinition.setId(1);
        when(processDefinitionMapper.queryByDefineName(1L, "testDefinitionName")).thenReturn(processDefinition);

        try {
            Class clazz = ProcessDefinitionServiceImpl.class;
            Method method = clazz.getDeclaredMethod("addImportTaskNodeSpecialParam", ArrayNode.class);
            method.setAccessible(true);
            method.invoke(processDefinitionService, jsonArray);
        } catch (Exception e) {
            e.printStackTrace();
            Assert.fail(e.toString());
        }

        ObjectNode sqlParameters = (ObjectNode)jsonArray.path(0).path(Constants.TASK_PARAMS);
        Assert.assertEquals(1, sqlParameters.get(Constants.TASK_PARAMS_DATASOURCE).asInt());

        ObjectNode dependentParameters = (ObjectNode)jsonArray.path(1).path(Constants.DEPENDENCE);
        ArrayNode dependTaskList = (ArrayNode)dependentParameters.get(Constants.TASK_DEPENDENCE_DEPEND_TASK_LIST);
        JsonNode dependentTaskModel = dependTaskList.path(0);
        ArrayNode dependItemList = (ArrayNode)dependentTaskModel.get(Constants.TASK_DEPENDENCE_DEPEND_ITEM_LIST);
        ObjectNode dependentItem = (ObjectNode)dependItemList.path(0);
        Assert.assertEquals(1, dependentItem.get(Constants.TASK_DEPENDENCE_PROJECT_ID).asInt());
        Assert.assertEquals(1, dependentItem.get(Constants.TASK_DEPENDENCE_DEFINITION_ID).asInt());
    }

>>>>>>> d7af95f9
}<|MERGE_RESOLUTION|>--- conflicted
+++ resolved
@@ -47,15 +47,6 @@
 import org.apache.dolphinscheduler.dao.mapper.TenantMapper;
 import org.apache.dolphinscheduler.service.process.ProcessService;
 
-<<<<<<< HEAD
-=======
-import org.apache.http.entity.ContentType;
-
-import java.io.File;
-import java.io.FileInputStream;
-import java.io.IOException;
-import java.lang.reflect.Method;
->>>>>>> d7af95f9
 import java.text.MessageFormat;
 import java.util.ArrayList;
 import java.util.Arrays;
@@ -78,13 +69,7 @@
 
 import com.baomidou.mybatisplus.core.metadata.IPage;
 import com.baomidou.mybatisplus.extension.plugins.pagination.Page;
-<<<<<<< HEAD
 import com.google.common.collect.Lists;
-=======
-import com.fasterxml.jackson.databind.JsonNode;
-import com.fasterxml.jackson.databind.node.ArrayNode;
-import com.fasterxml.jackson.databind.node.ObjectNode;
->>>>>>> d7af95f9
 
 /**
  * process definition service test
@@ -92,161 +77,15 @@
 @RunWith(MockitoJUnitRunner.class)
 public class ProcessDefinitionServiceTest {
 
-<<<<<<< HEAD
     private static final String taskRelationJson = "[{\"name\":\"\",\"preTaskCode\":0,\"preTaskVersion\":0,\"postTaskCode\":123456789,"
         + "\"postTaskVersion\":1,\"conditionType\":0,\"conditionParams\":\"{}\"},{\"name\":\"\",\"preTaskCode\":123456789,"
         + "\"preTaskVersion\":1,\"postTaskCode\":123451234,\"postTaskVersion\":1,\"conditionType\":0,\"conditionParams\":\"{}\"}]";
-=======
-    private static final String SHELL_JSON = "{\n"
-            + "    \"globalParams\": [\n"
-            + "        \n"
-            + "    ],\n"
-            + "    \"tasks\": [\n"
-            + "        {\n"
-            + "            \"type\": \"SHELL\",\n"
-            + "            \"id\": \"tasks-9527\",\n"
-            + "            \"name\": \"shell-1\",\n"
-            + "            \"params\": {\n"
-            + "                \"resourceList\": [\n"
-            + "                    \n"
-            + "                ],\n"
-            + "                \"localParams\": [\n"
-            + "                    \n"
-            + "                ],\n"
-            + "                \"rawScript\": \"#!/bin/bash\\necho \\\"shell-1\\\"\"\n"
-            + "            },\n"
-            + "            \"description\": \"\",\n"
-            + "            \"runFlag\": \"NORMAL\",\n"
-            + "            \"dependence\": {\n"
-            + "                \n"
-            + "            },\n"
-            + "            \"maxRetryTimes\": \"0\",\n"
-            + "            \"retryInterval\": \"1\",\n"
-            + "            \"timeout\": {\n"
-            + "                \"strategy\": \"\",\n"
-            + "                \"interval\": 1,\n"
-            + "                \"enable\": false\n"
-            + "            },\n"
-            + "            \"taskInstancePriority\": \"MEDIUM\",\n"
-            + "            \"workerGroupId\": -1,\n"
-            + "            \"preTasks\": [\n"
-            + "                \n"
-            + "            ]\n"
-            + "        }\n"
-            + "    ],\n"
-            + "    \"tenantId\": 1,\n"
-            + "    \"timeout\": 0\n"
-            + "}";
-
-    private static final String CYCLE_SHELL_JSON = "{\n"
-            + "    \"globalParams\": [\n"
-            + "        \n"
-            + "    ],\n"
-            + "    \"tasks\": [\n"
-            + "        {\n"
-            + "            \"type\": \"SHELL\",\n"
-            + "            \"id\": \"tasks-9527\",\n"
-            + "            \"name\": \"shell-1\",\n"
-            + "            \"params\": {\n"
-            + "                \"resourceList\": [\n"
-            + "                    \n"
-            + "                ],\n"
-            + "                \"localParams\": [\n"
-            + "                    \n"
-            + "                ],\n"
-            + "                \"rawScript\": \"#!/bin/bash\\necho \\\"shell-1\\\"\"\n"
-            + "            },\n"
-            + "            \"description\": \"\",\n"
-            + "            \"runFlag\": \"NORMAL\",\n"
-            + "            \"dependence\": {\n"
-            + "                \n"
-            + "            },\n"
-            + "            \"maxRetryTimes\": \"0\",\n"
-            + "            \"retryInterval\": \"1\",\n"
-            + "            \"timeout\": {\n"
-            + "                \"strategy\": \"\",\n"
-            + "                \"interval\": 1,\n"
-            + "                \"enable\": false\n"
-            + "            },\n"
-            + "            \"taskInstancePriority\": \"MEDIUM\",\n"
-            + "            \"workerGroupId\": -1,\n"
-            + "            \"preTasks\": [\n"
-            + "                \"tasks-9529\"\n"
-            + "            ]\n"
-            + "        },\n"
-            + "        {\n"
-            + "            \"type\": \"SHELL\",\n"
-            + "            \"id\": \"tasks-9528\",\n"
-            + "            \"name\": \"shell-1\",\n"
-            + "            \"params\": {\n"
-            + "                \"resourceList\": [\n"
-            + "                    \n"
-            + "                ],\n"
-            + "                \"localParams\": [\n"
-            + "                    \n"
-            + "                ],\n"
-            + "                \"rawScript\": \"#!/bin/bash\\necho \\\"shell-1\\\"\"\n"
-            + "            },\n"
-            + "            \"description\": \"\",\n"
-            + "            \"runFlag\": \"NORMAL\",\n"
-            + "            \"dependence\": {\n"
-            + "                \n"
-            + "            },\n"
-            + "            \"maxRetryTimes\": \"0\",\n"
-            + "            \"retryInterval\": \"1\",\n"
-            + "            \"timeout\": {\n"
-            + "                \"strategy\": \"\",\n"
-            + "                \"interval\": 1,\n"
-            + "                \"enable\": false\n"
-            + "            },\n"
-            + "            \"taskInstancePriority\": \"MEDIUM\",\n"
-            + "            \"workerGroupId\": -1,\n"
-            + "            \"preTasks\": [\n"
-            + "                \"tasks-9527\"\n"
-            + "            ]\n"
-            + "        },\n"
-            + "        {\n"
-            + "            \"type\": \"SHELL\",\n"
-            + "            \"id\": \"tasks-9529\",\n"
-            + "            \"name\": \"shell-1\",\n"
-            + "            \"params\": {\n"
-            + "                \"resourceList\": [\n"
-            + "                    \n"
-            + "                ],\n"
-            + "                \"localParams\": [\n"
-            + "                    \n"
-            + "                ],\n"
-            + "                \"rawScript\": \"#!/bin/bash\\necho \\\"shell-1\\\"\"\n"
-            + "            },\n"
-            + "            \"description\": \"\",\n"
-            + "            \"runFlag\": \"NORMAL\",\n"
-            + "            \"dependence\": {\n"
-            + "                \n"
-            + "            },\n"
-            + "            \"maxRetryTimes\": \"0\",\n"
-            + "            \"retryInterval\": \"1\",\n"
-            + "            \"timeout\": {\n"
-            + "                \"strategy\": \"\",\n"
-            + "                \"interval\": 1,\n"
-            + "                \"enable\": false\n"
-            + "            },\n"
-            + "            \"taskInstancePriority\": \"MEDIUM\",\n"
-            + "            \"workerGroupId\": -1,\n"
-            + "            \"preTasks\": [\n"
-            + "                \"tasks-9528\"\n"
-            + "            ]\n"
-            + "        }\n"
-            + "    ],\n"
-            + "    \"tenantId\": 1,\n"
-            + "    \"timeout\": 0\n"
-            + "}";
->>>>>>> d7af95f9
 
     @InjectMocks
     private ProcessDefinitionServiceImpl processDefinitionService;
 
     @Mock
-    private ProcessDefinitionMapper processDefinitionMapper;
+    private ProcessDefinitionMapper processDefineMapper;
 
     @Mock
     private ProcessTaskRelationMapper processTaskRelationMapper;
@@ -297,13 +136,8 @@
         Mockito.when(projectService.checkProjectAndAuth(loginUser, project, projectCode)).thenReturn(result);
         List<ProcessDefinition> resourceList = new ArrayList<>();
         resourceList.add(getProcessDefinition());
-<<<<<<< HEAD
         Mockito.when(processDefineMapper.queryAllDefinitionList(project.getCode())).thenReturn(resourceList);
         Map<String, Object> checkSuccessRes = processDefinitionService.queryProcessDefinitionList(loginUser, projectCode);
-=======
-        Mockito.when(processDefinitionMapper.queryAllDefinitionList(project.getCode())).thenReturn(resourceList);
-        Map<String, Object> checkSuccessRes = processDefinitionService.queryProcessDefinitionList(loginUser, "project_test1");
->>>>>>> d7af95f9
         Assert.assertEquals(Status.SUCCESS, checkSuccessRes.get(Constants.STATUS));
     }
 
@@ -323,22 +157,15 @@
         putMsg(result, Status.PROJECT_NOT_FOUNT, projectCode);
 
         //project not found
-<<<<<<< HEAD
         Mockito.when(projectService.checkProjectAndAuth(loginUser, project, projectCode)).thenReturn(result);
         Result map = processDefinitionService.queryProcessDefinitionListPaging(loginUser, projectCode, "", 1, 5, 0);
         Assert.assertEquals(Status.PROJECT_NOT_FOUNT.getCode(), (int) map.getCode());
-=======
-        Mockito.when(projectService.checkProjectAndAuth(loginUser, project, projectName)).thenReturn(result);
-        Result map = processDefinitionService.queryProcessDefinitionListPaging(loginUser, "project_test1", "", 1, 5, 0);
-        Assert.assertEquals(Status.PROJECT_NOT_FOUNT.getCode(), (int)map.getCode());
->>>>>>> d7af95f9
 
         putMsg(result, Status.SUCCESS, projectCode);
         loginUser.setId(1);
         Mockito.when(projectService.checkProjectAndAuth(loginUser, project, projectCode)).thenReturn(result);
         Page<ProcessDefinition> page = new Page<>(1, 10);
         page.setTotal(30);
-<<<<<<< HEAD
         Mockito.when(processDefineMapper.queryDefineListPaging(
             Mockito.any(IPage.class)
             , Mockito.eq("")
@@ -348,17 +175,6 @@
 
         Result map1 = processDefinitionService.queryProcessDefinitionListPaging(
             loginUser, 1L, "", 1, 10, loginUser.getId());
-=======
-        Mockito.when(processDefinitionMapper.queryDefineListPaging(
-                Mockito.any(IPage.class)
-                , Mockito.eq("")
-                , Mockito.eq(loginUser.getId())
-                , Mockito.eq(project.getCode())
-                , Mockito.anyBoolean())).thenReturn(page);
-
-        Result map1 = processDefinitionService.queryProcessDefinitionListPaging(
-                loginUser, projectName, "", 1, 10, loginUser.getId());
->>>>>>> d7af95f9
 
         Assert.assertEquals(Status.SUCCESS.getMsg(), map1.getMsg());
     }
@@ -385,7 +201,6 @@
         Assert.assertEquals(Status.PROJECT_NOT_FOUNT, map.get(Constants.STATUS));
 
         //project check auth success, instance not exist
-<<<<<<< HEAD
         putMsg(result, Status.SUCCESS, projectCode);
         Mockito.when(projectService.checkProjectAndAuth(loginUser, project, projectCode)).thenReturn(result);
         DagData dagData = new DagData(getProcessDefinition(), null, null);
@@ -400,30 +215,6 @@
         Mockito.when(projectService.checkProjectAndAuth(loginUser, project, projectCode)).thenReturn(result);
         Mockito.when(tenantMapper.queryById(1)).thenReturn(tenant);
         Map<String, Object> successRes = processDefinitionService.queryProcessDefinitionByCode(loginUser, projectCode, 46L);
-=======
-        putMsg(result, Status.SUCCESS, projectName);
-        Mockito.when(projectService.checkProjectAndAuth(loginUser, project, projectName)).thenReturn(result);
-        Mockito.when(processDefinitionMapper.selectById(1)).thenReturn(null);
-
-        String processDefinitionJson = "{\"globalParams\":[],\"tasks\":[{\"conditionResult\":"
-                + "{\"failedNode\":[\"\"],\"successNode\":[\"\"]},\"delayTime\":\"0\",\"dependence\":{}"
-                + ",\"description\":\"\",\"id\":\"tasks-3011\",\"maxRetryTimes\":\"0\",\"name\":\"tsssss\""
-                + ",\"params\":{\"localParams\":[],\"rawScript\":\"echo \\\"123123\\\"\",\"resourceList\":[]}"
-                + ",\"preTasks\":[],\"retryInterval\":\"1\",\"runFlag\":\"NORMAL\",\"taskInstancePriority\":\"MEDIUM\""
-                + ",\"timeout\":{\"enable\":false,\"interval\":null,\"strategy\":\"\"},\"type\":\"SHELL\""
-                + ",\"waitStartTimeout\":{},\"workerGroup\":\"default\"}],\"tenantId\":4,\"timeout\":0}";
-        ProcessData processData = JSONUtils.parseObject(processDefinitionJson, ProcessData.class);
-        Mockito.when(processService.genProcessData(Mockito.any())).thenReturn(processData);
-
-        Map<String, Object> instanceNotexitRes = processDefinitionService.queryProcessDefinitionById(loginUser,
-                "project_test1", 1);
-        Assert.assertEquals(Status.PROCESS_DEFINE_NOT_EXIST, instanceNotexitRes.get(Constants.STATUS));
-
-        //instance exit
-        Mockito.when(processDefinitionMapper.selectById(46)).thenReturn(getProcessDefinition());
-        Map<String, Object> successRes = processDefinitionService.queryProcessDefinitionById(loginUser,
-                "project_test1", 46);
->>>>>>> d7af95f9
         Assert.assertEquals(Status.SUCCESS, successRes.get(Constants.STATUS));
     }
 
@@ -447,30 +238,18 @@
         Assert.assertEquals(Status.PROJECT_NOT_FOUNT, map.get(Constants.STATUS));
 
         //project check auth success, instance not exist
-<<<<<<< HEAD
         putMsg(result, Status.SUCCESS, projectCode);
         Mockito.when(projectService.checkProjectAndAuth(loginUser, project, projectCode)).thenReturn(result);
         Mockito.when(processDefineMapper.queryByDefineName(project.getCode(), "test_def")).thenReturn(null);
-=======
-        putMsg(result, Status.SUCCESS, projectName);
-        Mockito.when(projectService.checkProjectAndAuth(loginUser, project, projectName)).thenReturn(result);
-        Mockito.when(processDefinitionMapper.queryByDefineName(project.getCode(), "test_def")).thenReturn(null);
->>>>>>> d7af95f9
 
         Map<String, Object> instanceNotExitRes = processDefinitionService.queryProcessDefinitionByName(loginUser, projectCode, "test_def");
         Assert.assertEquals(Status.PROCESS_DEFINE_NOT_EXIST, instanceNotExitRes.get(Constants.STATUS));
 
         //instance exit
-<<<<<<< HEAD
         Mockito.when(processDefineMapper.queryByDefineName(project.getCode(), "test")).thenReturn(getProcessDefinition());
         putMsg(result, Status.SUCCESS, projectCode);
         Mockito.when(projectService.checkProjectAndAuth(loginUser, project, projectCode)).thenReturn(result);
         Map<String, Object> successRes = processDefinitionService.queryProcessDefinitionByName(loginUser, projectCode, "test");
-=======
-        Mockito.when(processDefinitionMapper.queryByDefineName(project.getCode(), "test")).thenReturn(getProcessDefinition());
-        Map<String, Object> successRes = processDefinitionService.queryProcessDefinitionByName(loginUser,
-                "project_test1", "test");
->>>>>>> d7af95f9
         Assert.assertEquals(Status.SUCCESS, successRes.get(Constants.STATUS));
     }
 
@@ -504,17 +283,12 @@
         Mockito.when(projectMapper.queryByCode(projectCode)).thenReturn(project1);
         Mockito.when(projectService.checkProjectAndAuth(loginUser, project, projectCode)).thenReturn(result);
 
-<<<<<<< HEAD
         putMsg(result, Status.SUCCESS, projectCode);
         ProcessDefinition definition = getProcessDefinition();
         List<ProcessDefinition> processDefinitionList = new ArrayList<>();
         processDefinitionList.add(definition);
         Set<Long> definitionCodes = Arrays.stream("46".split(Constants.COMMA)).map(Long::parseLong).collect(Collectors.toSet());
         Mockito.when(processDefineMapper.queryByCodes(definitionCodes)).thenReturn(processDefinitionList);
-=======
-        Mockito.when(processDefinitionMapper.selectById(46)).thenReturn(definition);
-        Mockito.when(processService.genProcessData(Mockito.any())).thenReturn(getProcessData());
->>>>>>> d7af95f9
 
         Map<String, Object> map3 = processDefinitionService.batchCopyProcessDefinition(
             loginUser, projectCode, "46", 1L);
@@ -572,34 +346,19 @@
         Assert.assertEquals(Status.PROJECT_NOT_FOUNT, map.get(Constants.STATUS));
 
         //project check auth success, instance not exist
-<<<<<<< HEAD
         putMsg(result, Status.SUCCESS, projectCode);
         Mockito.when(projectService.checkProjectAndAuth(loginUser, project, projectCode)).thenReturn(result);
         Mockito.when(processDefineMapper.queryByCode(1L)).thenReturn(null);
         Map<String, Object> instanceNotExitRes = processDefinitionService.deleteProcessDefinitionByCode(loginUser, projectCode, 1L);
         Assert.assertEquals(Status.PROCESS_DEFINE_NOT_EXIST, instanceNotExitRes.get(Constants.STATUS));
-=======
-        putMsg(result, Status.SUCCESS, projectName);
-        Mockito.when(projectService.checkProjectAndAuth(loginUser, project, projectName)).thenReturn(result);
-        Mockito.when(processDefinitionMapper.selectById(1)).thenReturn(null);
-        Map<String, Object> instanceNotexitRes = processDefinitionService.deleteProcessDefinitionById(loginUser,
-                "project_test1", 1);
-        Assert.assertEquals(Status.PROCESS_DEFINE_NOT_EXIST, instanceNotexitRes.get(Constants.STATUS));
->>>>>>> d7af95f9
 
         ProcessDefinition processDefinition = getProcessDefinition();
         putMsg(result, Status.SUCCESS, projectCode);
         Mockito.when(projectService.checkProjectAndAuth(loginUser, project, projectCode)).thenReturn(result);
         //user no auth
         loginUser.setUserType(UserType.GENERAL_USER);
-<<<<<<< HEAD
         Mockito.when(processDefineMapper.queryByCode(46L)).thenReturn(processDefinition);
         Map<String, Object> userNoAuthRes = processDefinitionService.deleteProcessDefinitionByCode(loginUser, projectCode, 46L);
-=======
-        Mockito.when(processDefinitionMapper.selectById(46)).thenReturn(processDefinition);
-        Map<String, Object> userNoAuthRes = processDefinitionService.deleteProcessDefinitionById(loginUser,
-                "project_test1", 46);
->>>>>>> d7af95f9
         Assert.assertEquals(Status.USER_NO_OPERATION_PERM, userNoAuthRes.get(Constants.STATUS));
 
         //process definition online
@@ -607,25 +366,15 @@
         putMsg(result, Status.SUCCESS, projectCode);
         Mockito.when(projectService.checkProjectAndAuth(loginUser, project, projectCode)).thenReturn(result);
         processDefinition.setReleaseState(ReleaseState.ONLINE);
-<<<<<<< HEAD
         Mockito.when(processDefineMapper.queryByCode(46L)).thenReturn(processDefinition);
         Map<String, Object> dfOnlineRes = processDefinitionService.deleteProcessDefinitionByCode(loginUser, projectCode, 46L);
-=======
-        Mockito.when(processDefinitionMapper.selectById(46)).thenReturn(processDefinition);
-        Map<String, Object> dfOnlineRes = processDefinitionService.deleteProcessDefinitionById(loginUser,
-                "project_test1", 46);
->>>>>>> d7af95f9
         Assert.assertEquals(Status.PROCESS_DEFINE_STATE_ONLINE, dfOnlineRes.get(Constants.STATUS));
 
         //scheduler list elements > 1
         processDefinition.setReleaseState(ReleaseState.OFFLINE);
-<<<<<<< HEAD
         Mockito.when(processDefineMapper.queryByCode(46L)).thenReturn(processDefinition);
         putMsg(result, Status.SUCCESS, projectCode);
         Mockito.when(projectService.checkProjectAndAuth(loginUser, project, projectCode)).thenReturn(result);
-=======
-        Mockito.when(processDefinitionMapper.selectById(46)).thenReturn(processDefinition);
->>>>>>> d7af95f9
         List<Schedule> schedules = new ArrayList<>();
         schedules.add(getSchedule());
         schedules.add(getSchedule());
@@ -648,7 +397,6 @@
         schedules.clear();
         schedule.setReleaseState(ReleaseState.OFFLINE);
         schedules.add(schedule);
-<<<<<<< HEAD
         putMsg(result, Status.SUCCESS, projectCode);
         Mockito.when(projectService.checkProjectAndAuth(loginUser, project, projectCode)).thenReturn(result);
         Mockito.when(scheduleMapper.queryByProcessDefinitionCode(46L)).thenReturn(schedules);
@@ -662,18 +410,6 @@
         putMsg(result, Status.SUCCESS, projectCode);
         Mockito.when(projectService.checkProjectAndAuth(loginUser, project, projectCode)).thenReturn(result);
         Map<String, Object> deleteSuccess = processDefinitionService.deleteProcessDefinitionByCode(loginUser, projectCode, 46L);
-=======
-        Mockito.when(scheduleMapper.queryByProcessDefinitionId(46)).thenReturn(schedules);
-        Mockito.when(processDefinitionMapper.deleteById(46)).thenReturn(0);
-        Map<String, Object> deleteFail = processDefinitionService.deleteProcessDefinitionById(loginUser,
-                "project_test1", 46);
-        Assert.assertEquals(Status.DELETE_PROCESS_DEFINE_BY_ID_ERROR, deleteFail.get(Constants.STATUS));
-
-        //delete success
-        Mockito.when(processDefinitionMapper.deleteById(46)).thenReturn(1);
-        Map<String, Object> deleteSuccess = processDefinitionService.deleteProcessDefinitionById(loginUser,
-                "project_test1", 46);
->>>>>>> d7af95f9
         Assert.assertEquals(Status.SUCCESS, deleteSuccess.get(Constants.STATUS));
     }
 
@@ -696,13 +432,8 @@
         Assert.assertEquals(Status.PROJECT_NOT_FOUNT, map.get(Constants.STATUS));
 
         // project check auth success, processs definition online
-<<<<<<< HEAD
         putMsg(result, Status.SUCCESS, projectCode);
         Mockito.when(processDefineMapper.queryByCode(46L)).thenReturn(getProcessDefinition());
-=======
-        putMsg(result, Status.SUCCESS, projectName);
-        Mockito.when(processDefinitionMapper.selectById(46)).thenReturn(getProcessDefinition());
->>>>>>> d7af95f9
         Map<String, Object> onlineRes = processDefinitionService.releaseProcessDefinition(
             loginUser, projectCode, 46, ReleaseState.ONLINE);
         Assert.assertEquals(Status.SUCCESS, onlineRes.get(Constants.STATUS));
@@ -710,11 +441,6 @@
         // project check auth success, processs definition online
         ProcessDefinition processDefinition1 = getProcessDefinition();
         processDefinition1.setResourceIds("1,2");
-<<<<<<< HEAD
-=======
-        Mockito.when(processDefinitionMapper.selectById(46)).thenReturn(processDefinition1);
-        Mockito.when(processService.getUserById(1)).thenReturn(loginUser);
->>>>>>> d7af95f9
         Map<String, Object> onlineWithResourceRes = processDefinitionService.releaseProcessDefinition(
             loginUser, projectCode, 46, ReleaseState.ONLINE);
         Assert.assertEquals(Status.SUCCESS, onlineWithResourceRes.get(Constants.STATUS));
@@ -745,13 +471,8 @@
         Assert.assertEquals(Status.PROJECT_NOT_FOUNT, map.get(Constants.STATUS));
 
         //project check auth success, process not exist
-<<<<<<< HEAD
         putMsg(result, Status.SUCCESS, projectCode);
         Mockito.when(processDefineMapper.verifyByDefineName(project.getCode(), "test_pdf")).thenReturn(null);
-=======
-        putMsg(result, Status.SUCCESS, projectName);
-        Mockito.when(processDefinitionMapper.verifyByDefineName(project.getCode(), "test_pdf")).thenReturn(null);
->>>>>>> d7af95f9
         Map<String, Object> processNotExistRes = processDefinitionService.verifyProcessDefinitionName(loginUser,
             projectCode, "test_pdf");
         Assert.assertEquals(Status.SUCCESS, processNotExistRes.get(Constants.STATUS));
@@ -787,7 +508,6 @@
         putMsg(result, Status.SUCCESS, projectCode);
         Mockito.when(projectService.checkProjectAndAuth(loginUser, project, projectCode)).thenReturn(result);
         //process definition not exist
-<<<<<<< HEAD
         Mockito.when(processDefineMapper.queryByCode(46L)).thenReturn(null);
         Map<String, Object> processDefinitionNullRes = processDefinitionService.getTaskNodeListByDefinitionCode(loginUser, projectCode, 46L);
         Assert.assertEquals(Status.PROCESS_DEFINE_NOT_EXIST, processDefinitionNullRes.get(Constants.STATUS));
@@ -798,22 +518,6 @@
         Mockito.when(processService.genDagData(Mockito.any())).thenReturn(new DagData(processDefinition, null, null));
         Mockito.when(processDefineMapper.queryByCode(46L)).thenReturn(processDefinition);
         Map<String, Object> dataNotValidRes = processDefinitionService.getTaskNodeListByDefinitionCode(loginUser, projectCode, 46L);
-=======
-        Mockito.when(processDefinitionMapper.queryByCode(46L)).thenReturn(null);
-        Map<String, Object> processDefinitionNullRes = processDefinitionService.getTaskNodeListByDefinitionCode(46L);
-        Assert.assertEquals(Status.PROCESS_DEFINE_NOT_EXIST, processDefinitionNullRes.get(Constants.STATUS));
-
-        //process data null
-        ProcessDefinition processDefinition = getProcessDefinition();
-        Mockito.when(processDefinitionMapper.queryByCode(46L)).thenReturn(processDefinition);
-        Map<String, Object> successRes = processDefinitionService.getTaskNodeListByDefinitionCode(46L);
-        Assert.assertEquals(Status.DATA_IS_NOT_VALID, successRes.get(Constants.STATUS));
-
-        //success
-        Mockito.when(processService.genProcessData(Mockito.any())).thenReturn(new ProcessData());
-        Mockito.when(processDefinitionMapper.queryByCode(46L)).thenReturn(processDefinition);
-        Map<String, Object> dataNotValidRes = processDefinitionService.getTaskNodeListByDefinitionCode(46L);
->>>>>>> d7af95f9
         Assert.assertEquals(Status.SUCCESS, dataNotValidRes.get(Constants.STATUS));
     }
 
@@ -832,32 +536,18 @@
         putMsg(result, Status.SUCCESS, projectCode);
         Mockito.when(projectService.checkProjectAndAuth(loginUser, project, projectCode)).thenReturn(result);
         //process definition not exist
-<<<<<<< HEAD
         String defineCodes = "46";
         Set<Long> defineCodeSet = Lists.newArrayList(defineCodes.split(Constants.COMMA)).stream().map(Long::parseLong).collect(Collectors.toSet());
         Mockito.when(processDefineMapper.queryByCodes(defineCodeSet)).thenReturn(null);
         Map<String, Object> processNotExistRes = processDefinitionService.getNodeListMapByDefinitionCodes(loginUser, projectCode, defineCodes);
-=======
-        String defineCodeList = "46";
-        Long[] codeArray = {46L};
-        List<Long> codeList = Arrays.asList(codeArray);
-        Mockito.when(processDefinitionMapper.queryByCodes(codeList)).thenReturn(null);
-        Map<String, Object> processNotExistRes = processDefinitionService.getTaskNodeListByDefinitionCodeList(defineCodeList);
->>>>>>> d7af95f9
         Assert.assertEquals(Status.PROCESS_DEFINE_NOT_EXIST, processNotExistRes.get(Constants.STATUS));
 
         putMsg(result, Status.SUCCESS, projectCode);
         ProcessDefinition processDefinition = getProcessDefinition();
         List<ProcessDefinition> processDefinitionList = new ArrayList<>();
         processDefinitionList.add(processDefinition);
-<<<<<<< HEAD
         Mockito.when(processDefineMapper.queryByCodes(defineCodeSet)).thenReturn(processDefinitionList);
         Mockito.when(processService.genDagData(Mockito.any())).thenReturn(new DagData(processDefinition, null, null));
-=======
-        Mockito.when(processDefinitionMapper.queryByCodes(codeList)).thenReturn(processDefinitionList);
-        ProcessData processData = getProcessData();
-        Mockito.when(processService.genProcessData(processDefinition)).thenReturn(processData);
->>>>>>> d7af95f9
 
         Map<String, Object> successRes = processDefinitionService.getNodeListMapByDefinitionCodes(loginUser, projectCode, defineCodes);
         Assert.assertEquals(Status.SUCCESS, successRes.get(Constants.STATUS));
@@ -877,15 +567,8 @@
         ProcessDefinition processDefinition = getProcessDefinition();
         List<ProcessDefinition> processDefinitionList = new ArrayList<>();
         processDefinitionList.add(processDefinition);
-<<<<<<< HEAD
         Mockito.when(processDefineMapper.queryAllDefinitionList(projectCode)).thenReturn(processDefinitionList);
         Map<String, Object> successRes = processDefinitionService.queryAllProcessDefinitionByProjectCode(loginUser, projectCode);
-=======
-        Project test = getProject("test");
-        Mockito.when(projectMapper.selectById(projectId)).thenReturn(test);
-        Mockito.when(processDefinitionMapper.queryAllDefinitionList(test.getCode())).thenReturn(processDefinitionList);
-        Map<String, Object> successRes = processDefinitionService.queryProcessDefinitionAllByProjectId(projectId);
->>>>>>> d7af95f9
         Assert.assertEquals(Status.SUCCESS, successRes.get(Constants.STATUS));
     }
 
@@ -893,20 +576,11 @@
     public void testViewTree() {
         //process definition not exist
         ProcessDefinition processDefinition = getProcessDefinition();
-<<<<<<< HEAD
-=======
-        processDefinition.setProcessDefinitionJson(SHELL_JSON);
-        Mockito.when(processDefinitionMapper.selectById(46)).thenReturn(null);
->>>>>>> d7af95f9
         Map<String, Object> processDefinitionNullRes = processDefinitionService.viewTree(46, 10);
         Assert.assertEquals(Status.PROCESS_DEFINE_NOT_EXIST, processDefinitionNullRes.get(Constants.STATUS));
 
         //task instance not exist
-<<<<<<< HEAD
         Mockito.when(processDefineMapper.queryByCode(46L)).thenReturn(processDefinition);
-=======
-        Mockito.when(processDefinitionMapper.selectById(46)).thenReturn(processDefinition);
->>>>>>> d7af95f9
         Mockito.when(processService.genDagGraph(processDefinition)).thenReturn(new DAG<>());
         Map<String, Object> taskNullRes = processDefinitionService.viewTree(46, 10);
         Assert.assertEquals(Status.SUCCESS, taskNullRes.get(Constants.STATUS));
@@ -919,31 +593,7 @@
     @Test
     public void testSubProcessViewTree() {
         ProcessDefinition processDefinition = getProcessDefinition();
-<<<<<<< HEAD
         Mockito.when(processDefineMapper.queryByCode(46L)).thenReturn(processDefinition);
-=======
-        processDefinition.setProcessDefinitionJson(SHELL_JSON);
-        List<ProcessInstance> processInstanceList = new ArrayList<>();
-        ProcessInstance processInstance = new ProcessInstance();
-        processInstance.setId(1);
-        processInstance.setName("test_instance");
-        processInstance.setState(ExecutionStatus.RUNNING_EXECUTION);
-        processInstance.setHost("192.168.xx.xx");
-        processInstance.setStartTime(new Date());
-        processInstance.setEndTime(new Date());
-        processInstanceList.add(processInstance);
-
-        TaskInstance taskInstance = new TaskInstance();
-        taskInstance.setStartTime(new Date());
-        taskInstance.setEndTime(new Date());
-        taskInstance.setTaskType(TaskType.SUB_PROCESS.getDesc());
-        taskInstance.setId(1);
-        taskInstance.setName("test_task_instance");
-        taskInstance.setState(ExecutionStatus.RUNNING_EXECUTION);
-        taskInstance.setHost("192.168.xx.xx");
-        taskInstance.setTaskParams("\"processDefinitionId\": \"222\",\n");
-        Mockito.when(processDefinitionMapper.selectById(46)).thenReturn(processDefinition);
->>>>>>> d7af95f9
         Mockito.when(processService.genDagGraph(processDefinition)).thenReturn(new DAG<>());
         Map<String, Object> taskNotNuLLRes = processDefinitionService.viewTree(46, 10);
         Assert.assertEquals(Status.SUCCESS, taskNotNuLLRes.get(Constants.STATUS));
@@ -963,110 +613,9 @@
         Mockito.when(projectMapper.queryByCode(projectCode)).thenReturn(getProject(projectCode));
         Mockito.when(projectService.checkProjectAndAuth(loginUser, project, projectCode)).thenReturn(result);
 
-<<<<<<< HEAD
         Map<String, Object> updateResult = processDefinitionService.updateProcessDefinition(loginUser, projectCode, "test", 1,
             "", "", "", 0, "root", null, null);
         Assert.assertEquals(Status.DATA_IS_NOT_VALID, updateResult.get(Constants.STATUS));
-=======
-        Mockito.when(projectMapper.queryByName(projectName)).thenReturn(getProject(projectName));
-        Mockito.when(projectService.checkProjectAndAuth(loginUser, project, projectName)).thenReturn(result);
-        Mockito.when(processService.findProcessDefineById(1)).thenReturn(processDefinition);
-
-        String sqlDependentJson = "{\n"
-                + "    \"globalParams\": [\n"
-                + "        \n"
-                + "    ],\n"
-                + "    \"tasks\": [\n"
-                + "        {\n"
-                + "            \"type\": \"SQL\",\n"
-                + "            \"id\": \"tasks-27297\",\n"
-                + "            \"name\": \"sql\",\n"
-                + "            \"params\": {\n"
-                + "                \"type\": \"MYSQL\",\n"
-                + "                \"datasource\": 1,\n"
-                + "                \"sql\": \"select * from test\",\n"
-                + "                \"udfs\": \"\",\n"
-                + "                \"sqlType\": \"1\",\n"
-                + "                \"title\": \"\",\n"
-                + "                \"receivers\": \"\",\n"
-                + "                \"receiversCc\": \"\",\n"
-                + "                \"showType\": \"TABLE\",\n"
-                + "                \"localParams\": [\n"
-                + "                    \n"
-                + "                ],\n"
-                + "                \"connParams\": \"\",\n"
-                + "                \"preStatements\": [\n"
-                + "                    \n"
-                + "                ],\n"
-                + "                \"postStatements\": [\n"
-                + "                    \n"
-                + "                ]\n"
-                + "            },\n"
-                + "            \"description\": \"\",\n"
-                + "            \"runFlag\": \"NORMAL\",\n"
-                + "            \"dependence\": {\n"
-                + "                \n"
-                + "            },\n"
-                + "            \"maxRetryTimes\": \"0\",\n"
-                + "            \"retryInterval\": \"1\",\n"
-                + "            \"timeout\": {\n"
-                + "                \"strategy\": \"\",\n"
-                + "                \"enable\": false\n"
-                + "            },\n"
-                + "            \"taskInstancePriority\": \"MEDIUM\",\n"
-                + "            \"workerGroupId\": -1,\n"
-                + "            \"preTasks\": [\n"
-                + "                \"dependent\"\n"
-                + "            ]\n"
-                + "        },\n"
-                + "        {\n"
-                + "            \"type\": \"DEPENDENT\",\n"
-                + "            \"id\": \"tasks-33787\",\n"
-                + "            \"name\": \"dependent\",\n"
-                + "            \"params\": {\n"
-                + "                \n"
-                + "            },\n"
-                + "            \"description\": \"\",\n"
-                + "            \"runFlag\": \"NORMAL\",\n"
-                + "            \"dependence\": {\n"
-                + "                \"relation\": \"AND\",\n"
-                + "                \"dependTaskList\": [\n"
-                + "                    {\n"
-                + "                        \"relation\": \"AND\",\n"
-                + "                        \"dependItemList\": [\n"
-                + "                            {\n"
-                + "                                \"projectId\": 2,\n"
-                + "                                \"definitionId\": 46,\n"
-                + "                                \"depTasks\": \"ALL\",\n"
-                + "                                \"cycle\": \"day\",\n"
-                + "                                \"dateValue\": \"today\"\n"
-                + "                            }\n"
-                + "                        ]\n"
-                + "                    }\n"
-                + "                ]\n"
-                + "            },\n"
-                + "            \"maxRetryTimes\": \"0\",\n"
-                + "            \"retryInterval\": \"1\",\n"
-                + "            \"timeout\": {\n"
-                + "                \"strategy\": \"\",\n"
-                + "                \"enable\": false\n"
-                + "            },\n"
-                + "            \"taskInstancePriority\": \"MEDIUM\",\n"
-                + "            \"workerGroupId\": -1,\n"
-                + "            \"preTasks\": [\n"
-                + "                \n"
-                + "            ]\n"
-                + "        }\n"
-                + "    ],\n"
-                + "    \"tenantId\": 1,\n"
-                + "    \"timeout\": 0\n"
-                + "}";
-
-        Map<String, Object> updateResult = processDefinitionService.updateProcessDefinition(loginUser, projectName, 1, "test",
-                sqlDependentJson, "", "", "");
-
-        Assert.assertEquals(Status.UPDATE_PROCESS_DEFINITION_ERROR, updateResult.get(Constants.STATUS));
->>>>>>> d7af95f9
     }
 
     @Test
@@ -1092,14 +641,8 @@
         processDefinition.setId(1);
         Map<String, Object> checkResult = new HashMap<>();
         checkResult.put(Constants.STATUS, Status.SUCCESS);
-<<<<<<< HEAD
         Mockito.when(projectMapper.queryByCode(projectCode)).thenReturn(project);
         Mockito.when(projectService.checkProjectAndAuth(loginUser, project, projectCode)).thenReturn(checkResult);
-=======
-        Mockito.when(projectMapper.queryByName(projectName)).thenReturn(project);
-        Mockito.when(projectService.checkProjectAndAuth(loginUser, project, projectName)).thenReturn(checkResult);
-        Mockito.when(processDefinitionMapper.queryByDefineId(1)).thenReturn(processDefinition);
->>>>>>> d7af95f9
         HttpServletResponse response = mock(HttpServletResponse.class);
 
         DagData dagData = new DagData(getProcessDefinition(), null, null);
@@ -1180,128 +723,4 @@
             result.put(Constants.MSG, status.getMsg());
         }
     }
-<<<<<<< HEAD
-=======
-
-    @Test
-    public void testImportProcessSchedule() {
-        User loginUser = new User();
-        loginUser.setId(1);
-        loginUser.setUserType(UserType.ADMIN_USER);
-        Integer processDefinitionId = 111;
-        String processDefinitionName = "testProcessDefinition";
-        String projectName = "project_test1";
-        Map<String, Object> result = new HashMap<>();
-        putMsg(result, Status.PROJECT_NOT_FOUNT);
-        ProcessMeta processMeta = new ProcessMeta();
-        Assert.assertEquals(0, processDefinitionService.importProcessSchedule(loginUser, projectName, processMeta, processDefinitionName, processDefinitionId));
-    }
-
-    @Test
-    public void testAddExportTaskNodeSpecialParam() {
-        String sqlDependentJson = "{\"globalParams\":[],\"tasks\":[{\"type\":\"SQL\",\"id\":\"tasks-27297\",\"name\":"
-                + "\"sql\",\"params\":{\"type\":\"MYSQL\",\"datasource\":1,\"sql\":\"select * from test\",\"udfs\":\"\""
-                + ",\"sqlType\":\"1\",\"title\":\"\",\"receivers\":\"\",\"receiversCc\":\"\",\"showType\":\"TABLE\","
-                + "\"localParams\":[],\"connParams\":\"\",\"preStatements\":[],\"postStatements\":[]},\"description\":"
-                + "\"\",\"runFlag\":\"NORMAL\",\"dependence\":{},\"maxRetryTimes\":\"0\",\"retryInterval\":\"1\","
-                + "\"timeout\":{\"strategy\":\"\",\"enable\":false},\"taskInstancePriority\":\"MEDIUM\","
-                + "\"workerGroupId\":-1,\"preTasks\":[\"dependent\"]},{\"type\":\"DEPENDENT\",\"id\":\"tasks-33787\","
-                + "\"name\":\"dependent\",\"params\":{},\"description\":\"\",\"runFlag\":\"NORMAL\",\"dependence\":"
-                + "{\"relation\":\"AND\",\"dependTaskList\":[{\"relation\":\"AND\",\"dependItemList\":[{\"projectId\":"
-                + "2,\"definitionId\":46,\"depTasks\":\"ALL\",\"cycle\":\"day\",\"dateValue\":\"today\"}]}]},"
-                + "\"maxRetryTimes\":\"0\",\"retryInterval\":\"1\",\"timeout\":{\"strategy\":\"\",\"enable\":false},"
-                + "\"taskInstancePriority\":\"MEDIUM\",\"workerGroupId\":-1,\"preTasks\":[]}],\"tenantId\":1,"
-                + "\"timeout\":0}";
-
-        ProcessData processData = JSONUtils.parseObject(sqlDependentJson, ProcessData.class);
-
-        DataSource dataSource = new DataSource();
-        dataSource.setName("testDataSource");
-        when(dataSourceMapper.selectById(1)).thenReturn(dataSource);
-
-        ProcessDefinition processDefinition = new ProcessDefinition();
-        processDefinition.setProjectName("testProjectName");
-        processDefinition.setName("testDefinitionName");
-        when(processDefinitionMapper.queryByDefineId(46)).thenReturn(processDefinition);
-
-        try {
-            Class clazz = ProcessDefinitionServiceImpl.class;
-            Method method = clazz.getDeclaredMethod("addExportTaskNodeSpecialParam", ProcessData.class);
-            method.setAccessible(true);
-            method.invoke(processDefinitionService, processData);
-        } catch (Exception e) {
-            e.printStackTrace();
-            Assert.fail(e.toString());
-        }
-
-        List<TaskNode> taskNodeList = processData.getTasks();
-        ObjectNode sqlParameters = JSONUtils.parseObject(taskNodeList.get(0).getParams());
-        Assert.assertEquals("testDataSource", sqlParameters.get(Constants.TASK_PARAMS_DATASOURCE_NAME).asText());
-
-        ObjectNode dependentParameters = JSONUtils.parseObject(taskNodeList.get(1).getDependence());
-        ArrayNode dependTaskList = (ArrayNode)dependentParameters.get(Constants.TASK_DEPENDENCE_DEPEND_TASK_LIST);
-        JsonNode dependentTaskModel = dependTaskList.path(0);
-        ArrayNode dependItemList = (ArrayNode)dependentTaskModel.get(Constants.TASK_DEPENDENCE_DEPEND_ITEM_LIST);
-        ObjectNode dependentItem = (ObjectNode)dependItemList.path(0);
-        Assert.assertEquals("testProjectName", dependentItem.get(Constants.TASK_DEPENDENCE_PROJECT_NAME).asText());
-        Assert.assertEquals("testDefinitionName", dependentItem.get(Constants.TASK_DEPENDENCE_DEFINITION_NAME).asText());
-    }
-
-    @Test
-    public void testAddImportTaskNodeSpecialParam() {
-        String definitionJson = "{\"globalParams\":[],\"tasks\":[{\"type\":\"SQL\",\"id\":\"tasks-27297\",\"name\":\"sql\","
-                + "\"params\":{\"type\":\"MYSQL\",\"datasourceName\":\"testDataSource\",\"sql\":\"select * from test\","
-                + "\"udfs\":\"\",\"sqlType\":\"1\",\"title\":\"\",\"receivers\":\"\",\"receiversCc\":\"\",\"showType\":"
-                + "\"TABLE\",\"localParams\":[],\"connParams\":\"\",\"preStatements\":[],\"postStatements\":[]},"
-                + "\"description\":\"\",\"runFlag\":\"NORMAL\",\"dependence\":{},\"maxRetryTimes\":\"0\","
-                + "\"retryInterval\":\"1\",\"timeout\":{\"strategy\":\"\",\"enable\":false},\"taskInstancePriority\":"
-                + "\"MEDIUM\",\"workerGroupId\":-1,\"preTasks\":[\"dependent\"]},{\"type\":\"DEPENDENT\",\"id\":"
-                + "\"tasks-33787\",\"name\":\"dependent\",\"params\":{},\"description\":\"\",\"runFlag\":\"NORMAL\","
-                + "\"dependence\":{\"relation\":\"AND\",\"dependTaskList\":[{\"relation\":\"AND\",\"dependItemList\":"
-                + "[{\"projectName\":\"testProjectName\",\"definitionName\":\"testDefinitionName\",\"depTasks\":\"ALL\""
-                + ",\"cycle\":\"day\",\"dateValue\":\"today\"}]}]},\"maxRetryTimes\":\"0\",\"retryInterval\":\"1\",\""
-                + "timeout\":{\"strategy\":\"\",\"enable\":false},\"taskInstancePriority\":\"MEDIUM\",\"workerGroupId\""
-                + ":-1,\"preTasks\":[]}],\"tenantId\":1,\"timeout\":0}";
-
-        ObjectNode jsonObject = JSONUtils.parseObject(definitionJson);
-        ArrayNode jsonArray = (ArrayNode) jsonObject.get("tasks");
-
-        List<DataSource> dataSources = new ArrayList<>();
-        DataSource dataSource = new DataSource();
-        dataSource.setId(1);
-        dataSources.add(dataSource);
-        when(dataSourceMapper.queryDataSourceByName("testDataSource")).thenReturn(dataSources);
-
-        Project project = new Project();
-        project.setId(1);
-        project.setCode(1L);
-        when(projectMapper.queryByName("testProjectName")).thenReturn(project);
-
-        ProcessDefinition processDefinition = new ProcessDefinition();
-        processDefinition.setId(1);
-        when(processDefinitionMapper.queryByDefineName(1L, "testDefinitionName")).thenReturn(processDefinition);
-
-        try {
-            Class clazz = ProcessDefinitionServiceImpl.class;
-            Method method = clazz.getDeclaredMethod("addImportTaskNodeSpecialParam", ArrayNode.class);
-            method.setAccessible(true);
-            method.invoke(processDefinitionService, jsonArray);
-        } catch (Exception e) {
-            e.printStackTrace();
-            Assert.fail(e.toString());
-        }
-
-        ObjectNode sqlParameters = (ObjectNode)jsonArray.path(0).path(Constants.TASK_PARAMS);
-        Assert.assertEquals(1, sqlParameters.get(Constants.TASK_PARAMS_DATASOURCE).asInt());
-
-        ObjectNode dependentParameters = (ObjectNode)jsonArray.path(1).path(Constants.DEPENDENCE);
-        ArrayNode dependTaskList = (ArrayNode)dependentParameters.get(Constants.TASK_DEPENDENCE_DEPEND_TASK_LIST);
-        JsonNode dependentTaskModel = dependTaskList.path(0);
-        ArrayNode dependItemList = (ArrayNode)dependentTaskModel.get(Constants.TASK_DEPENDENCE_DEPEND_ITEM_LIST);
-        ObjectNode dependentItem = (ObjectNode)dependItemList.path(0);
-        Assert.assertEquals(1, dependentItem.get(Constants.TASK_DEPENDENCE_PROJECT_ID).asInt());
-        Assert.assertEquals(1, dependentItem.get(Constants.TASK_DEPENDENCE_DEFINITION_ID).asInt());
-    }
-
->>>>>>> d7af95f9
 }