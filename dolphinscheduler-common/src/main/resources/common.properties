#
# Licensed to the Apache Software Foundation (ASF) under one or more
# contributor license agreements.  See the NOTICE file distributed with
# this work for additional information regarding copyright ownership.
# The ASF licenses this file to You under the Apache License, Version 2.0
# (the "License"); you may not use this file except in compliance with
# the License.  You may obtain a copy of the License at
#
#     http://www.apache.org/licenses/LICENSE-2.0
#
# Unless required by applicable law or agreed to in writing, software
# distributed under the License is distributed on an "AS IS" BASIS,
# WITHOUT WARRANTIES OR CONDITIONS OF ANY KIND, either express or implied.
# See the License for the specific language governing permissions and
# limitations under the License.
#

# resource storage type : HDFS,S3,NONE
resource.storage.type=NONE

<<<<<<< HEAD
# resource store on HDFS/S3 path, resource file will store to this hadoop hdfs path, self configuration, please make sure the directory exists on hdfs and have read write permissions."/dolphinscheduler" is recommended
#resource.upload.path=/dolphinscheduler
=======
# resource store on HDFS/S3 path, resource file will store to this hadoop hdfs path, self configuration, please make sure the directory exists on hdfs and have read write permissions。"/dolphinscheduler" is recommended
resource.upload.path=/dolphinscheduler
>>>>>>> 464405f4

# user data local directory path, please make sure the directory exists and have read write permissions
#data.basedir.path=/tmp/dolphinscheduler

# whether kerberos starts
hadoop.security.authentication.startup.state=false

# java.security.krb5.conf path
java.security.krb5.conf.path=/opt/krb5.conf

# login user from keytab username
login.user.keytab.username=hdfs-mycluster@ESZ.COM

# loginUserFromKeytab path
login.user.keytab.path=/opt/hdfs.headless.keytab

#resource.view.suffixs
#resource.view.suffixs=txt,log,sh,conf,cfg,py,java,sql,hql,xml,properties

# if resource.storage.type=HDFS, the user need to have permission to create directories under the HDFS root path
hdfs.root.user=hdfs

# if resource.storage.type=S3,the value like: s3a://dolphinscheduler ; if resource.storage.type=HDFS, When namenode HA is enabled, you need to copy core-site.xml and hdfs-site.xml to conf dir
fs.defaultFS=hdfs://mycluster:8020

<<<<<<< HEAD
# if resource.storage.type=S3,s3 endpoint
#fs.s3a.endpoint=http://192.168.199.91:9010

# if resource.storage.type=S3,s3 access key
#fs.s3a.access.key=A3DXS30FO22544RE

# if resource.storage.type=S3,s3 secret key
#fs.s3a.secret.key=OloCLq3n+8+sdPHUhJ21XrSxTC+JK
=======
# if resource.storage.type=S3，s3 endpoint
fs.s3a.endpoint=http://192.168.xx.xx:9010

# if resource.storage.type=S3，s3 access key
fs.s3a.access.key=A3DXS30FO22544RE

# if resource.storage.type=S3，s3 secret key
fs.s3a.secret.key=OloCLq3n+8+sdPHUhJ21XrSxTC+JK
>>>>>>> 464405f4

# if not use hadoop resourcemanager, please keep default value; if resourcemanager HA enable, please type the HA ips ; if resourcemanager is single, make this value empty
yarn.resourcemanager.ha.rm.ids=192.168.xx.xx,192.168.xx.xx

<<<<<<< HEAD
# If resourcemanager HA enable or not use resourcemanager, please keep the default value; If resourcemanager is single, you only need to replace ark1 to actual resourcemanager hostname.
yarn.application.status.address=http://ark1:8088/ws/v1/cluster/apps/%s
# job history status url when application number threshold is reached(default 10000,maybe it was set to 1000)
yarn.job.history.status.address=http://ark1:19888/ws/v1/history/mapreduce/jobs/%s
=======
# if resourcemanager HA enable or not use resourcemanager, please keep the default value; If resourcemanager is single, you only need to replace ds1 to actual resourcemanager hostname.
yarn.application.status.address=http://ds1:8088/ws/v1/cluster/apps/%s
>>>>>>> 464405f4

# system env path
#dolphinscheduler.env.path=env/dolphinscheduler_env.sh
development.state=false
kerberos.expire.time=7<|MERGE_RESOLUTION|>--- conflicted
+++ resolved
@@ -18,13 +18,8 @@
 # resource storage type : HDFS,S3,NONE
 resource.storage.type=NONE
 
-<<<<<<< HEAD
-# resource store on HDFS/S3 path, resource file will store to this hadoop hdfs path, self configuration, please make sure the directory exists on hdfs and have read write permissions."/dolphinscheduler" is recommended
-#resource.upload.path=/dolphinscheduler
-=======
 # resource store on HDFS/S3 path, resource file will store to this hadoop hdfs path, self configuration, please make sure the directory exists on hdfs and have read write permissions。"/dolphinscheduler" is recommended
 resource.upload.path=/dolphinscheduler
->>>>>>> 464405f4
 
 # user data local directory path, please make sure the directory exists and have read write permissions
 #data.basedir.path=/tmp/dolphinscheduler
@@ -50,16 +45,6 @@
 # if resource.storage.type=S3,the value like: s3a://dolphinscheduler ; if resource.storage.type=HDFS, When namenode HA is enabled, you need to copy core-site.xml and hdfs-site.xml to conf dir
 fs.defaultFS=hdfs://mycluster:8020
 
-<<<<<<< HEAD
-# if resource.storage.type=S3,s3 endpoint
-#fs.s3a.endpoint=http://192.168.199.91:9010
-
-# if resource.storage.type=S3,s3 access key
-#fs.s3a.access.key=A3DXS30FO22544RE
-
-# if resource.storage.type=S3,s3 secret key
-#fs.s3a.secret.key=OloCLq3n+8+sdPHUhJ21XrSxTC+JK
-=======
 # if resource.storage.type=S3，s3 endpoint
 fs.s3a.endpoint=http://192.168.xx.xx:9010
 
@@ -68,20 +53,14 @@
 
 # if resource.storage.type=S3，s3 secret key
 fs.s3a.secret.key=OloCLq3n+8+sdPHUhJ21XrSxTC+JK
->>>>>>> 464405f4
 
 # if not use hadoop resourcemanager, please keep default value; if resourcemanager HA enable, please type the HA ips ; if resourcemanager is single, make this value empty
 yarn.resourcemanager.ha.rm.ids=192.168.xx.xx,192.168.xx.xx
 
-<<<<<<< HEAD
-# If resourcemanager HA enable or not use resourcemanager, please keep the default value; If resourcemanager is single, you only need to replace ark1 to actual resourcemanager hostname.
-yarn.application.status.address=http://ark1:8088/ws/v1/cluster/apps/%s
-# job history status url when application number threshold is reached(default 10000,maybe it was set to 1000)
-yarn.job.history.status.address=http://ark1:19888/ws/v1/history/mapreduce/jobs/%s
-=======
 # if resourcemanager HA enable or not use resourcemanager, please keep the default value; If resourcemanager is single, you only need to replace ds1 to actual resourcemanager hostname.
 yarn.application.status.address=http://ds1:8088/ws/v1/cluster/apps/%s
->>>>>>> 464405f4
+# job history status url when application number threshold is reached(default 10000,maybe it was set to 1000)
+yarn.job.history.status.address=http://ds1:19888/ws/v1/history/mapreduce/jobs/%s
 
 # system env path
 #dolphinscheduler.env.path=env/dolphinscheduler_env.sh
