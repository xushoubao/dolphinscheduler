/*
 * Licensed to the Apache Software Foundation (ASF) under one or more
 * contributor license agreements.  See the NOTICE file distributed with
 * this work for additional information regarding copyright ownership.
 * The ASF licenses this file to You under the Apache License, Version 2.0
 * (the "License"); you may not use this file except in compliance with
 * the License.  You may obtain a copy of the License at
 *
 *    http://www.apache.org/licenses/LICENSE-2.0
 *
 * Unless required by applicable law or agreed to in writing, software
 * distributed under the License is distributed on an "AS IS" BASIS,
 * WITHOUT WARRANTIES OR CONDITIONS OF ANY KIND, either express or implied.
 * See the License for the specific language governing permissions and
 * limitations under the License.
 */
package org.apache.dolphinscheduler.dao;

import org.apache.dolphinscheduler.common.Constants;
import org.apache.dolphinscheduler.common.enums.TaskRecordStatus;
import org.apache.dolphinscheduler.common.utils.CollectionUtils;
import org.apache.dolphinscheduler.common.utils.ConnectionUtils;
import org.apache.dolphinscheduler.common.utils.DateUtils;
import org.apache.dolphinscheduler.common.utils.StringUtils;
import org.apache.dolphinscheduler.dao.entity.TaskRecord;
import org.apache.dolphinscheduler.dao.utils.PropertyUtils;
import org.slf4j.Logger;
import org.slf4j.LoggerFactory;

import java.sql.*;
import java.util.ArrayList;
import java.util.List;
import java.util.Map;


/**
 * task record dao
 */
public class TaskRecordDao {


    private static Logger logger = LoggerFactory.getLogger(TaskRecordDao.class.getName());

    /**
<<<<<<< HEAD
     *  get task record flag
     * @return whether startup taskrecord
     */
    public static boolean getTaskRecordFlag(){
       return PropertyUtils.getBoolean(Constants.TASK_RECORD_FLAG,false);
=======
     * load conf
     */
    private static Configuration conf;

    static {
        try {
            conf = new PropertiesConfiguration(Constants.APPLICATION_PROPERTIES);
        } catch (ConfigurationException e) {
            logger.error("load configuration exception", e);
            System.exit(1);
        }
    }

    /**
     * get task record flag
     *
     * @return whether startup taskrecord
     */
    public static boolean getTaskRecordFlag() {
        return conf.getBoolean(Constants.TASK_RECORD_FLAG);
>>>>>>> 526e5c91
    }

    /**
     * create connection
     *
     * @return connection
     */
    private static Connection getConn() {
        if (!getTaskRecordFlag()) {
            return null;
        }
        String driver = "com.mysql.jdbc.Driver";
        String url = PropertyUtils.getString(Constants.TASK_RECORD_URL);
        String username = PropertyUtils.getString(Constants.TASK_RECORD_USER);
        String password = PropertyUtils.getString(Constants.TASK_RECORD_PWD);
        Connection conn = null;
        try {
            //classLoader，load driver
            Class.forName(driver);
            conn = DriverManager.getConnection(url, username, password);
        } catch (ClassNotFoundException e) {
            logger.error("Class not found Exception ", e);
        } catch (SQLException e) {
            logger.error("SQL Exception ", e);
        }
        return conn;
    }

    /**
     * generate where sql string
     *
     * @param filterMap filterMap
     * @return sql string
     */
    private static String getWhereString(Map<String, String> filterMap) {
        if (filterMap.size() == 0) {
            return "";
        }

        String result = " where 1=1 ";

        Object taskName = filterMap.get("taskName");
        if (taskName != null && StringUtils.isNotEmpty(taskName.toString())) {
            result += " and PROC_NAME like concat('%', '" + taskName.toString() + "', '%') ";
        }

        Object taskDate = filterMap.get("taskDate");
        if (taskDate != null && StringUtils.isNotEmpty(taskDate.toString())) {
            result += " and PROC_DATE='" + taskDate.toString() + "'";
        }

        Object state = filterMap.get("state");
        if (state != null && StringUtils.isNotEmpty(state.toString())) {
            result += " and NOTE='" + state.toString() + "'";
        }

        Object sourceTable = filterMap.get("sourceTable");
        if (sourceTable != null && StringUtils.isNotEmpty(sourceTable.toString())) {
            result += " and SOURCE_TAB like concat('%', '" + sourceTable.toString() + "', '%')";
        }

        Object targetTable = filterMap.get("targetTable");
        if (sourceTable != null && StringUtils.isNotEmpty(targetTable.toString())) {
            result += " and TARGET_TAB like concat('%', '" + targetTable.toString() + "', '%') ";
        }

        Object start = filterMap.get("startTime");
        if (start != null && StringUtils.isNotEmpty(start.toString())) {
            result += " and STARTDATE>='" + start.toString() + "'";
        }

        Object end = filterMap.get("endTime");
        if (end != null && StringUtils.isNotEmpty(end.toString())) {
            result += " and ENDDATE>='" + end.toString() + "'";
        }
        return result;
    }

    /**
     * count task record
     *
     * @param filterMap filterMap
     * @param table     table
     * @return task record count
     */
    public static int countTaskRecord(Map<String, String> filterMap, String table) {

        int count = 0;
        Connection conn = null;
        PreparedStatement pstmt = null;
        ResultSet rs = null;
        try {
            conn = getConn();
            if (conn == null) {
                return count;
            }
            String sql = String.format("select count(1) as count from %s", table);
            sql += getWhereString(filterMap);
            pstmt = conn.prepareStatement(sql);
            rs = pstmt.executeQuery();
            while (rs.next()){
                count = rs.getInt("count");
                break;
            }
        } catch (SQLException e) {
            logger.error("Exception ", e);
        }finally {
            ConnectionUtils.releaseResource(rs, pstmt, conn);
        }
        return count;
    }

    /**
     * query task record by filter map paging
     *
     * @param filterMap filterMap
     * @param table     table
     * @return task record list
     */
    public static List<TaskRecord> queryAllTaskRecord(Map<String, String> filterMap, String table) {

        String sql = String.format("select * from  %s", table);
        sql += getWhereString(filterMap);

        int offset = Integer.parseInt(filterMap.get("offset"));
        int pageSize = Integer.parseInt(filterMap.get("pageSize"));
        sql += String.format(" order by STARTDATE desc limit %d,%d", offset, pageSize);

        List<TaskRecord> recordList = new ArrayList<>();
        try {
            recordList = getQueryResult(sql);
        } catch (Exception e) {
            logger.error("Exception ", e);
        }
        return recordList;
    }

    /**
     * convert result set to task record
     *
     * @param resultSet resultSet
     * @return task record
     * @throws SQLException if error throws SQLException
     */
    private static TaskRecord convertToTaskRecord(ResultSet resultSet) throws SQLException {

        TaskRecord taskRecord = new TaskRecord();
        taskRecord.setId(resultSet.getInt("ID"));
        taskRecord.setProcId(resultSet.getInt("PROC_ID"));
        taskRecord.setProcName(resultSet.getString("PROC_NAME"));
        taskRecord.setProcDate(resultSet.getString("PROC_DATE"));
        taskRecord.setStartTime(DateUtils.stringToDate(resultSet.getString("STARTDATE")));
        taskRecord.setEndTime(DateUtils.stringToDate(resultSet.getString("ENDDATE")));
        taskRecord.setResult(resultSet.getString("RESULT"));
        taskRecord.setDuration(resultSet.getInt("DURATION"));
        taskRecord.setNote(resultSet.getString("NOTE"));
        taskRecord.setSchema(resultSet.getString("SCHEMA"));
        taskRecord.setJobId(resultSet.getString("JOB_ID"));
        taskRecord.setSourceTab(resultSet.getString("SOURCE_TAB"));
        taskRecord.setSourceRowCount(resultSet.getLong("SOURCE_ROW_COUNT"));
        taskRecord.setTargetTab(resultSet.getString("TARGET_TAB"));
        taskRecord.setTargetRowCount(resultSet.getLong("TARGET_ROW_COUNT"));
        taskRecord.setErrorCode(resultSet.getString("ERROR_CODE"));
        return taskRecord;
    }

    /**
     * query task list by select sql
     *
     * @param selectSql select sql
     * @return task record list
     */
    private static List<TaskRecord> getQueryResult(String selectSql) {
        List<TaskRecord> recordList = new ArrayList<>();
        Connection conn = null;
        PreparedStatement pstmt = null;
        ResultSet rs = null;
        try {
            conn = getConn();
            if (conn == null) {
                return recordList;
            }
            pstmt = conn.prepareStatement(selectSql);
            rs = pstmt.executeQuery();

            while (rs.next()) {
                TaskRecord taskRecord = convertToTaskRecord(rs);
                recordList.add(taskRecord);
            }
        } catch (SQLException e) {
            logger.error("Exception ", e);
        }finally {
            ConnectionUtils.releaseResource(rs, pstmt, conn);
        }
        return recordList;
    }

    /**
     * according to procname and procdate query task record
     *
     * @param procName procName
     * @param procDate procDate
     * @return task record status
     */
    public static TaskRecordStatus getTaskRecordState(String procName, String procDate) {
        String sql = String.format("SELECT * FROM eamp_hive_log_hd WHERE PROC_NAME='%s' and PROC_DATE like '%s'"
                , procName, procDate + "%");
        List<TaskRecord> taskRecordList = getQueryResult(sql);

        // contains no record and sql exception
        if (CollectionUtils.isEmpty(taskRecordList)) {
            // exception
            return TaskRecordStatus.EXCEPTION;
        } else if (taskRecordList.size() > 1) {
            return TaskRecordStatus.EXCEPTION;
        } else {
            TaskRecord taskRecord = taskRecordList.get(0);
            if (taskRecord == null) {
                return TaskRecordStatus.EXCEPTION;
            }
            Long targetRowCount = taskRecord.getTargetRowCount();
            if (targetRowCount <= 0) {
                return TaskRecordStatus.FAILURE;
            } else {
                return TaskRecordStatus.SUCCESS;
            }

        }
    }
}<|MERGE_RESOLUTION|>--- conflicted
+++ resolved
@@ -16,6 +16,9 @@
  */
 package org.apache.dolphinscheduler.dao;
 
+import org.apache.commons.configuration.Configuration;
+import org.apache.commons.configuration.ConfigurationException;
+import org.apache.commons.configuration.PropertiesConfiguration;
 import org.apache.dolphinscheduler.common.Constants;
 import org.apache.dolphinscheduler.common.enums.TaskRecordStatus;
 import org.apache.dolphinscheduler.common.utils.CollectionUtils;
@@ -42,34 +45,11 @@
     private static Logger logger = LoggerFactory.getLogger(TaskRecordDao.class.getName());
 
     /**
-<<<<<<< HEAD
      *  get task record flag
      * @return whether startup taskrecord
      */
     public static boolean getTaskRecordFlag(){
        return PropertyUtils.getBoolean(Constants.TASK_RECORD_FLAG,false);
-=======
-     * load conf
-     */
-    private static Configuration conf;
-
-    static {
-        try {
-            conf = new PropertiesConfiguration(Constants.APPLICATION_PROPERTIES);
-        } catch (ConfigurationException e) {
-            logger.error("load configuration exception", e);
-            System.exit(1);
-        }
-    }
-
-    /**
-     * get task record flag
-     *
-     * @return whether startup taskrecord
-     */
-    public static boolean getTaskRecordFlag() {
-        return conf.getBoolean(Constants.TASK_RECORD_FLAG);
->>>>>>> 526e5c91
     }
 
     /**
