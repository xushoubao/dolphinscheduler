/*
 * Licensed to the Apache Software Foundation (ASF) under one or more
 * contributor license agreements.  See the NOTICE file distributed with
 * this work for additional information regarding copyright ownership.
 * The ASF licenses this file to You under the Apache License, Version 2.0
 * (the "License"); you may not use this file except in compliance with
 * the License.  You may obtain a copy of the License at
 *
 *    http://www.apache.org/licenses/LICENSE-2.0
 *
 * Unless required by applicable law or agreed to in writing, software
 * distributed under the License is distributed on an "AS IS" BASIS,
 * WITHOUT WARRANTIES OR CONDITIONS OF ANY KIND, either express or implied.
 * See the License for the specific language governing permissions and
 * limitations under the License.
 */
package org.apache.dolphinscheduler.server.log;

import io.netty.channel.Channel;
import org.apache.dolphinscheduler.common.utils.IOUtils;
import org.apache.dolphinscheduler.remote.command.Command;
import org.apache.dolphinscheduler.remote.command.CommandType;
import org.apache.dolphinscheduler.remote.command.log.*;
import org.apache.dolphinscheduler.remote.processor.NettyRequestProcessor;
import org.apache.dolphinscheduler.remote.utils.JsonSerializer;
import org.slf4j.Logger;
import org.slf4j.LoggerFactory;

import java.io.*;
import java.nio.file.Files;
import java.nio.file.Paths;
import java.util.Collections;
import java.util.List;
import java.util.concurrent.ExecutorService;
import java.util.concurrent.LinkedBlockingQueue;
import java.util.concurrent.ThreadPoolExecutor;
import java.util.concurrent.TimeUnit;
import java.util.stream.Collectors;
import java.util.stream.Stream;

/**
 *  logger request process logic
 */
public class LoggerRequestProcessor implements NettyRequestProcessor {

    private final Logger logger = LoggerFactory.getLogger(LoggerRequestProcessor.class);

    private final ThreadPoolExecutor executor;

    public LoggerRequestProcessor(){
        this.executor = new ThreadPoolExecutor(4, 4, 10, TimeUnit.SECONDS, new LinkedBlockingQueue<>(100));
    }

    @Override
    public void process(Channel channel, Command command) {
        logger.info("received command : {}", command);

        /**
         * reuqest task log command type
         */
        final CommandType commandType = command.getType();
        switch (commandType){
<<<<<<< HEAD
            case GET_LOG_BYTES_REQUEST:
                GetLogBytesRequestCommand getLogRequest = FastJsonSerializer.deserialize(
                        command.getBody(), GetLogBytesRequestCommand.class);
                byte[] bytes = getFileContentBytes(getLogRequest.getPath());
                GetLogBytesResponseCommand getLogResponse = new GetLogBytesResponseCommand(bytes);
                channel.writeAndFlush(getLogResponse.convert2Command(command.getOpaque()));
                break;
            case VIEW_WHOLE_LOG_REQUEST:
                ViewLogRequestCommand viewLogRequest = FastJsonSerializer.deserialize(
=======
                case GET_LOG_BYTES_REQUEST:
                    GetLogBytesRequestCommand getLogRequest = JsonSerializer.deserialize(
                            command.getBody(), GetLogBytesRequestCommand.class);
                    byte[] bytes = getFileContentBytes(getLogRequest.getPath());
                    GetLogBytesResponseCommand getLogResponse = new GetLogBytesResponseCommand(bytes);
                    channel.writeAndFlush(getLogResponse.convert2Command(command.getOpaque()));
                    break;
                case VIEW_WHOLE_LOG_REQUEST:
                ViewLogRequestCommand viewLogRequest = JsonSerializer.deserialize(
>>>>>>> eef39767
                        command.getBody(), ViewLogRequestCommand.class);
                String msg = readWholeFileContent(viewLogRequest.getPath());
                ViewLogResponseCommand viewLogResponse = new ViewLogResponseCommand(msg);
                channel.writeAndFlush(viewLogResponse.convert2Command(command.getOpaque()));
                break;
            case ROLL_VIEW_LOG_REQUEST:
                RollViewLogRequestCommand rollViewLogRequest = JsonSerializer.deserialize(
                        command.getBody(), RollViewLogRequestCommand.class);
                List<String> lines = readPartFileContent(rollViewLogRequest.getPath(),
                        rollViewLogRequest.getSkipLineNum(), rollViewLogRequest.getLimit());
                StringBuilder builder = new StringBuilder();
                for (String line : lines){
                    builder.append(line + "\r\n");
                }
                RollViewLogResponseCommand rollViewLogRequestResponse = new RollViewLogResponseCommand(builder.toString());
                channel.writeAndFlush(rollViewLogRequestResponse.convert2Command(command.getOpaque()));
                break;
            case REMOVE_TAK_LOG_REQUEST:
                RemoveTaskLogRequestCommand removeTaskLogRequest = FastJsonSerializer.deserialize(
                        command.getBody(), RemoveTaskLogRequestCommand.class);

                String taskLogPath = removeTaskLogRequest.getPath();

                File taskLogFile = new File(taskLogPath);
                Boolean status = true;
                try {
                    if (taskLogFile.exists()){
                        status = taskLogFile.delete();
                    }
                }catch (Exception e){
                    status = false;
                }

                RemoveTaskLogResponseCommand removeTaskLogResponse = new RemoveTaskLogResponseCommand(status);
                channel.writeAndFlush(removeTaskLogResponse.convert2Command(command.getOpaque()));
                break;
            default:
                throw new IllegalArgumentException("unknown commandType");
        }
    }

    public ExecutorService getExecutor(){
        return this.executor;
    }

    /**
     * get files content bytes，for down load file
     *
     * @param filePath file path
     * @return byte array of file
     * @throws Exception exception
     */
    private byte[] getFileContentBytes(String filePath){
        InputStream in = null;
        ByteArrayOutputStream bos = null;
        try {
            in = new FileInputStream(filePath);
            bos  = new ByteArrayOutputStream();
            byte[] buf = new byte[1024];
            int len;
            while ((len = in.read(buf)) != -1) {
                bos.write(buf, 0, len);
            }
            return bos.toByteArray();
        }catch (IOException e){
            logger.error("get file bytes error",e);
        }finally {
            IOUtils.closeQuietly(bos);
            IOUtils.closeQuietly(in);
        }
        return new byte[0];
    }

    /**
     * read part file content，can skip any line and read some lines
     *
     * @param filePath file path
     * @param skipLine skip line
     * @param limit read lines limit
     * @return part file content
     */
    private List<String> readPartFileContent(String filePath,
                                            int skipLine,
                                            int limit){
        try (Stream<String> stream = Files.lines(Paths.get(filePath))) {
            return stream.skip(skipLine).limit(limit).collect(Collectors.toList());
        } catch (IOException e) {
            logger.error("read file error",e);
        }
        return Collections.emptyList();
    }

    /**
     * read whole file content
     *
     * @param filePath file path
     * @return whole file content
     */
    private String readWholeFileContent(String filePath){
        BufferedReader br = null;
        String line;
        StringBuilder sb = new StringBuilder();
        try {
            br = new BufferedReader(new InputStreamReader(new FileInputStream(filePath)));
            while ((line = br.readLine()) != null){
                sb.append(line + "\r\n");
            }
            return sb.toString();
        }catch (IOException e){
            logger.error("read file error",e);
        }finally {
            IOUtils.closeQuietly(br);
        }
        return "";
    }
}<|MERGE_RESOLUTION|>--- conflicted
+++ resolved
@@ -60,27 +60,15 @@
          */
         final CommandType commandType = command.getType();
         switch (commandType){
-<<<<<<< HEAD
             case GET_LOG_BYTES_REQUEST:
-                GetLogBytesRequestCommand getLogRequest = FastJsonSerializer.deserialize(
+                GetLogBytesRequestCommand getLogRequest = JsonSerializer.deserialize(
                         command.getBody(), GetLogBytesRequestCommand.class);
                 byte[] bytes = getFileContentBytes(getLogRequest.getPath());
                 GetLogBytesResponseCommand getLogResponse = new GetLogBytesResponseCommand(bytes);
                 channel.writeAndFlush(getLogResponse.convert2Command(command.getOpaque()));
                 break;
             case VIEW_WHOLE_LOG_REQUEST:
-                ViewLogRequestCommand viewLogRequest = FastJsonSerializer.deserialize(
-=======
-                case GET_LOG_BYTES_REQUEST:
-                    GetLogBytesRequestCommand getLogRequest = JsonSerializer.deserialize(
-                            command.getBody(), GetLogBytesRequestCommand.class);
-                    byte[] bytes = getFileContentBytes(getLogRequest.getPath());
-                    GetLogBytesResponseCommand getLogResponse = new GetLogBytesResponseCommand(bytes);
-                    channel.writeAndFlush(getLogResponse.convert2Command(command.getOpaque()));
-                    break;
-                case VIEW_WHOLE_LOG_REQUEST:
                 ViewLogRequestCommand viewLogRequest = JsonSerializer.deserialize(
->>>>>>> eef39767
                         command.getBody(), ViewLogRequestCommand.class);
                 String msg = readWholeFileContent(viewLogRequest.getPath());
                 ViewLogResponseCommand viewLogResponse = new ViewLogResponseCommand(msg);
@@ -99,7 +87,7 @@
                 channel.writeAndFlush(rollViewLogRequestResponse.convert2Command(command.getOpaque()));
                 break;
             case REMOVE_TAK_LOG_REQUEST:
-                RemoveTaskLogRequestCommand removeTaskLogRequest = FastJsonSerializer.deserialize(
+                RemoveTaskLogRequestCommand removeTaskLogRequest = JsonSerializer.deserialize(
                         command.getBody(), RemoveTaskLogRequestCommand.class);
 
                 String taskLogPath = removeTaskLogRequest.getPath();
