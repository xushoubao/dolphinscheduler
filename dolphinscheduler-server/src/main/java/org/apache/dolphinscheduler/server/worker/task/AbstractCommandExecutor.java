/*
 * Licensed to the Apache Software Foundation (ASF) under one or more
 * contributor license agreements.  See the NOTICE file distributed with
 * this work for additional information regarding copyright ownership.
 * The ASF licenses this file to You under the Apache License, Version 2.0
 * (the "License"); you may not use this file except in compliance with
 * the License.  You may obtain a copy of the License at
 *
 *    http://www.apache.org/licenses/LICENSE-2.0
 *
 * Unless required by applicable law or agreed to in writing, software
 * distributed under the License is distributed on an "AS IS" BASIS,
 * WITHOUT WARRANTIES OR CONDITIONS OF ANY KIND, either express or implied.
 * See the License for the specific language governing permissions and
 * limitations under the License.
 */
package org.apache.dolphinscheduler.server.worker.task;

import com.sun.jna.platform.win32.Kernel32;
import com.sun.jna.platform.win32.WinNT;
import org.apache.dolphinscheduler.common.Constants;
import org.apache.dolphinscheduler.common.enums.ExecutionStatus;
import org.apache.dolphinscheduler.common.thread.Stopper;
import org.apache.dolphinscheduler.common.thread.ThreadUtils;
import org.apache.dolphinscheduler.common.utils.HadoopUtils;
import org.apache.dolphinscheduler.common.utils.LoggerUtils;
import org.apache.dolphinscheduler.common.utils.OSUtils;
import org.apache.dolphinscheduler.common.utils.StringUtils;
<<<<<<< HEAD
import org.apache.dolphinscheduler.common.utils.LoggerUtils;
import org.apache.dolphinscheduler.server.entity.TaskExecutionContext;
=======
import org.apache.dolphinscheduler.common.utils.process.ProcessBuilderForWin32;
import org.apache.dolphinscheduler.dao.entity.TaskInstance;
>>>>>>> 526e5c91
import org.apache.dolphinscheduler.server.utils.ProcessUtils;
import org.apache.dolphinscheduler.server.worker.cache.TaskExecutionContextCacheManager;
import org.apache.dolphinscheduler.server.worker.cache.impl.TaskExecutionContextCacheManagerImpl;
import org.apache.dolphinscheduler.service.bean.SpringApplicationContext;

import org.slf4j.Logger;

import java.io.*;
import java.lang.reflect.Field;
import java.nio.charset.Charset;
import java.nio.charset.StandardCharsets;
import java.util.ArrayList;
import java.util.Collections;
import java.util.Date;
import java.util.List;
import java.util.concurrent.ExecutorService;
import java.util.concurrent.TimeUnit;
import java.util.function.Consumer;
import java.util.regex.Matcher;
import java.util.regex.Pattern;

import static org.apache.dolphinscheduler.common.Constants.*;

/**
 * abstract command executor
 */
public abstract class AbstractCommandExecutor {
    /**
     * rules for extracting application ID
     */
    protected static final Pattern APPLICATION_REGEX = Pattern.compile(Constants.APPLICATION_REGEX);

    /**
     *  process
     */
    private Process process;

    /**
     *  log handler
     */
    protected Consumer<List<String>> logHandler;

    /**
     *  logger
     */
    protected Logger logger;

    /**
     *  log list
     */
    protected final List<String> logBuffer;

    /**
     * taskExecutionContext
     */
    protected TaskExecutionContext taskExecutionContext;

    /**
     * taskExecutionContextCacheManager
     */
    private TaskExecutionContextCacheManager taskExecutionContextCacheManager;

    public AbstractCommandExecutor(Consumer<List<String>> logHandler,
                                   TaskExecutionContext taskExecutionContext ,
                                   Logger logger){
        this.logHandler = logHandler;
        this.taskExecutionContext = taskExecutionContext;
        this.logger = logger;
        this.logBuffer = Collections.synchronizedList(new ArrayList<>());
<<<<<<< HEAD
        this.taskExecutionContextCacheManager = SpringApplicationContext.getBean(TaskExecutionContextCacheManagerImpl.class);
=======
    }

    /**
     * task specific execution logic
     *
     * @param execCommand   exec command
     * @param processService    process dao
     * @return exit status code
     */
    public int run(String execCommand, ProcessService processService) {
        int exitStatusCode;

        try {
            if (StringUtils.isEmpty(execCommand)) {
                exitStatusCode = 0;
                return exitStatusCode;
            }

            String commandFilePath = buildCommandFilePath();

            // create command file if not exists
            createCommandFileIfNotExists(execCommand, commandFilePath);

            //build process
            buildProcess(commandFilePath);

            // parse process output
            parseProcessOutput(process);

            // get process id
            int pid = getProcessId(process);

            processService.updatePidByTaskInstId(taskInstId, pid, "");

            logger.info("process start, process id is: {}", pid);

            // if timeout occurs, exit directly
            long remainTime = getRemaintime();

            // waiting for the run to finish
            boolean status = process.waitFor(remainTime, TimeUnit.SECONDS);

            if (status) {
                exitStatusCode = process.exitValue();
                logger.info("process has exited, work dir:{}, pid:{} ,exitStatusCode:{}", taskDir, pid,exitStatusCode);
                //update process state to db
                exitStatusCode = updateState(processService, exitStatusCode, pid, taskInstId);

            } else {
                TaskInstance taskInstance = processService.findTaskInstanceById(taskInstId);
                if (taskInstance == null) {
                    logger.error("task instance id:{} not exist", taskInstId);
                } else {
                    ProcessUtils.kill(taskInstance);
                }
                exitStatusCode = -1;
                logger.warn("process timeout, work dir:{}, pid:{}", taskDir, pid);
            }

        } catch (InterruptedException e) {
            exitStatusCode = -1;
            logger.error("interrupt exception: {}, task may be cancelled or killed", e.getMessage(), e);
            throw new RuntimeException("interrupt exception. exitCode is :  " + exitStatusCode);
        } catch (Exception e) {
            exitStatusCode = -1;
            logger.error(e.getMessage(), e);
            throw new RuntimeException("process error . exitCode is :  " + exitStatusCode);
        }

        return exitStatusCode;
>>>>>>> 526e5c91
    }

    /**
     * build process
     *
     * @param commandFile command file
     * @throws IOException IO Exception
     */
    private void buildProcess(String commandFile) throws IOException {
        // command list
        List<String> command = new ArrayList<>();

        //init process builder
<<<<<<< HEAD
        ProcessBuilder processBuilder = new ProcessBuilder();
        // setting up a working directory
        processBuilder.directory(new File(taskExecutionContext.getExecutePath()));
        // merge error information to standard output stream
        processBuilder.redirectErrorStream(true);
        // setting up user to run commands
        List<String> command = new LinkedList<>();
        command.add("sudo");
        command.add("-u");
        command.add(taskExecutionContext.getTenantCode());
        command.add(commandInterpreter());
        command.addAll(commandOptions());
        command.add(commandFile);
        processBuilder.command(command);

        process = processBuilder.start();
=======
        if (OSUtils.isWindows()) {
            ProcessBuilderForWin32 processBuilder = new ProcessBuilderForWin32();
            // setting up a working directory
            processBuilder.directory(new File(taskDir));
            processBuilder.user(tenantCode, StringUtils.EMPTY);
            // merge error information to standard output stream
            processBuilder.redirectErrorStream(true);

            // setting up user to run commands
            command.add(commandInterpreter());
            command.add("/c");
            command.addAll(commandOptions());
            command.add(commandFile);

            // setting commands
            processBuilder.command(command);
            process = processBuilder.start();
        } else {
            ProcessBuilder processBuilder = new ProcessBuilder();
            // setting up a working directory
            processBuilder.directory(new File(taskDir));
            // merge error information to standard output stream
            processBuilder.redirectErrorStream(true);

            // setting up user to run commands
            command.add("sudo");
            command.add("-u");
            command.add(tenantCode);
            command.add(commandInterpreter());
            command.addAll(commandOptions());
            command.add(commandFile);

            // setting commands
            processBuilder.command(command);
            process = processBuilder.start();
        }
>>>>>>> 526e5c91

        // print command
        printCommand(command);
    }

    /**
     * task specific execution logic
     *
     * @param execCommand execCommand
     * @return CommandExecuteResult
     * @throws Exception if error throws Exception
     */
    public CommandExecuteResult run(String execCommand) throws Exception{

        CommandExecuteResult result = new CommandExecuteResult();


        if (StringUtils.isEmpty(execCommand)) {
            return result;
        }

        String commandFilePath = buildCommandFilePath();

        // create command file if not exists
        createCommandFileIfNotExists(execCommand, commandFilePath);

        //build process
        buildProcess(commandFilePath);

        // parse process output
        parseProcessOutput(process);


        Integer processId = getProcessId(process);

        result.setProcessId(processId);

        // cache processId
        taskExecutionContext.setProcessId(processId);
        taskExecutionContextCacheManager.cacheTaskExecutionContext(taskExecutionContext);

        // print process id
        logger.info("process start, process id is: {}", processId);

        // if timeout occurs, exit directly
        long remainTime = getRemaintime();

        // waiting for the run to finish
        boolean status = process.waitFor(remainTime, TimeUnit.SECONDS);


        logger.info("process has exited, execute path:{}, processId:{} ,exitStatusCode:{}",
                taskExecutionContext.getExecutePath(),
                processId
                , result.getExitStatusCode());

        // if SHELL task exit
        if (status) {
            // set appIds
            List<String> appIds = getAppIds(taskExecutionContext.getLogPath());
            result.setAppIds(String.join(Constants.COMMA, appIds));

            // SHELL task state
            result.setExitStatusCode(process.exitValue());

            // if yarn task , yarn state is final state
            if (process.exitValue() == 0){
                result.setExitStatusCode(isSuccessOfYarnState(appIds) ? EXIT_CODE_SUCCESS : EXIT_CODE_FAILURE);
            }
        } else {
            logger.error("process has failure , exitStatusCode : {} , ready to kill ...", result.getExitStatusCode());
            ProcessUtils.kill(taskExecutionContext);
            result.setExitStatusCode(EXIT_CODE_FAILURE);
        }


        return result;
    }


    /**
     * cancel application
     * @throws Exception exception
     */
    public void cancelApplication() throws Exception {
        if (process == null) {
            return;
        }

        // clear log
        clear();

        int processId = getProcessId(process);

        logger.info("cancel process: {}", processId);

        // kill , waiting for completion
        boolean killed = softKill(processId);

        if (!killed) {
            // hard kill
            hardKill(processId);

            // destory
            process.destroy();

            process = null;
        }
    }

    /**
     * soft kill
     * @param processId process id
     * @return process is alive
     * @throws InterruptedException interrupted exception
     */
    private boolean softKill(int processId) {

        if (processId != 0 && process.isAlive()) {
            try {
                // sudo -u user command to run command
                String cmd = String.format("sudo kill %d", processId);

                logger.info("soft kill task:{}, process id:{}, cmd:{}", taskExecutionContext.getTaskAppId(), processId, cmd);

                Runtime.getRuntime().exec(cmd);
            } catch (IOException e) {
                logger.info("kill attempt failed", e);
            }
        }

        return process.isAlive();
    }

    /**
     * hard kill
     * @param processId process id
     */
    private void hardKill(int processId) {
        if (processId != 0 && process.isAlive()) {
            try {
                String cmd = String.format("sudo kill -9 %d", processId);

                logger.info("hard kill task:{}, process id:{}, cmd:{}", taskExecutionContext.getTaskAppId(), processId, cmd);

                Runtime.getRuntime().exec(cmd);
            } catch (IOException e) {
                logger.error("kill attempt failed ", e);
            }
        }
    }

    /**
     * print command
     * @param command command
     */
    private void printCommand(List<String> command) {
        String cmdStr;

        try {
            cmdStr = ProcessUtils.buildCommandStr(command);
            logger.info("task run command:\n{}", cmdStr);
        } catch (IOException e) {
            logger.error(e.getMessage(), e);
        }
    }

    /**
     * clear
     */
    private void clear() {
        if (!logBuffer.isEmpty()) {
            // log handle
            logHandler.accept(logBuffer);

            logBuffer.clear();
        }
    }

    /**
     * get the standard output of the process
     * @param process process
     */
    private void parseProcessOutput(Process process) {
        String threadLoggerInfoName = String.format(LoggerUtils.TASK_LOGGER_THREAD_NAME + "-%s", taskExecutionContext.getTaskAppId());
        ExecutorService parseProcessOutputExecutorService = ThreadUtils.newDaemonSingleThreadExecutor(threadLoggerInfoName);
        parseProcessOutputExecutorService.submit(new Runnable(){
            @Override
            public void run() {
                BufferedReader inReader = null;

                try {
                    if (OSUtils.isWindows()) {
                        inReader = new BufferedReader(new InputStreamReader(process.getInputStream(), Charset.forName("GBK")));
                    } else {
                        inReader = new BufferedReader(new InputStreamReader(process.getInputStream()));
                    }
                    String line;

                    long lastFlushTime = System.currentTimeMillis();

                    while ((line = inReader.readLine()) != null) {
                        logBuffer.add(line);
                        lastFlushTime = flush(lastFlushTime);
                    }
                } catch (Exception e) {
                    logger.error(e.getMessage(),e);
                } finally {
                    clear();
                    close(inReader);
                }
            }
        });
        parseProcessOutputExecutorService.shutdown();
    }

    /**
     * check yarn state
     *
     * @param appIds application id list
     * @return is success of yarn task state
     */
    public boolean isSuccessOfYarnState(List<String> appIds) {
        boolean result = true;
        try {
            for (String appId : appIds) {
                while(Stopper.isRunning()){
                    ExecutionStatus applicationStatus = HadoopUtils.getInstance().getApplicationStatus(appId);
                    logger.info("appId:{}, final state:{}",appId,applicationStatus.name());
                    if (applicationStatus.equals(ExecutionStatus.FAILURE) ||
                            applicationStatus.equals(ExecutionStatus.KILL)) {
                        return false;
                    }

                    if (applicationStatus.equals(ExecutionStatus.SUCCESS)){
                        break;
                    }
                    Thread.sleep(Constants.SLEEP_TIME_MILLIS);
                }
            }
        } catch (Exception e) {
            logger.error("yarn applications: {}  status failed ", appIds,e);
            result = false;
        }
        return result;

    }

    public int getProcessId() {
        return getProcessId(process);
    }

    /**
     * get app links
     *
     * @param logPath log path
     * @return app id list
     */
    private List<String> getAppIds(String logPath) {
        List<String> logs = convertFile2List(logPath);

        List<String> appIds = new ArrayList<>();
        /**
         * analysis log?get submited yarn application id
         */
        for (String log : logs) {
            String appId = findAppId(log);
            if (StringUtils.isNotEmpty(appId) && !appIds.contains(appId)) {
                logger.info("find app id: {}", appId);
                appIds.add(appId);
            }
        }
        return appIds;
    }

    /**
     * convert file to list
     * @param filename file name
     * @return line list
     */
    private List<String> convertFile2List(String filename) {
        List lineList = new ArrayList<String>(100);
        File file=new File(filename);

        if (!file.exists()){
            return lineList;
        }

        BufferedReader br = null;
        try {
            br = new BufferedReader(new InputStreamReader(new FileInputStream(filename), StandardCharsets.UTF_8));
            String line = null;
            while ((line = br.readLine()) != null) {
                lineList.add(line);
            }
        } catch (Exception e) {
            logger.error("read file: {} failed",filename,e);
        } finally {
            if(br != null){
                try {
                    br.close();
                } catch (IOException e) {
                    logger.error(e.getMessage(),e);
                }
            }

        }
        return lineList;
    }

    /**
     * find app id
     * @param line line
     * @return appid
     */
    private String findAppId(String line) {
        Matcher matcher = APPLICATION_REGEX.matcher(line);
        if (matcher.find()) {
            return matcher.group();
        }
        return null;
    }


    /**
     * get remain time?s?
     *
     * @return remain time
     */
    private long getRemaintime() {
        long usedTime = (System.currentTimeMillis() - taskExecutionContext.getStartTime().getTime()) / 1000;
        long remainTime = taskExecutionContext.getTaskTimeout() - usedTime;

        if (remainTime < 0) {
            throw new RuntimeException("task execution time out");
        }

        return remainTime;
    }

    /**
     * get process id
     *
     * @param process process
     * @return process id
     */
    private int getProcessId(Process process) {
        int processId = 0;
        try {
            Field f = process.getClass().getDeclaredField(Constants.PID);
            f.setAccessible(true);
            if (OSUtils.isWindows()) {
                WinNT.HANDLE handle = (WinNT.HANDLE) f.get(process);
                processId = Kernel32.INSTANCE.GetProcessId(handle);
            } else {
                processId = f.getInt(process);
            }
        } catch (Throwable e) {
            logger.error(e.getMessage(), e);
        }

        return processId;
    }

    /**
     * when log buffer siz or flush time reach condition , then flush
     *
     * @param lastFlushTime  last flush time
     * @return last flush time
     */
    private long flush(long lastFlushTime) {
        long now = System.currentTimeMillis();

        /**
         * when log buffer siz or flush time reach condition , then flush
         */
        if (logBuffer.size() >= Constants.DEFAULT_LOG_ROWS_NUM || now - lastFlushTime > Constants.DEFAULT_LOG_FLUSH_INTERVAL) {
            lastFlushTime = now;
            /** log handle */
            logHandler.accept(logBuffer);

            logBuffer.clear();
        }
        return lastFlushTime;
    }

    /**
     * close buffer reader
     *
     * @param inReader in reader
     */
    private void close(BufferedReader inReader) {
        if (inReader != null) {
            try {
                inReader.close();
            } catch (IOException e) {
                logger.error(e.getMessage(), e);
            }
        }
    }

    protected List<String> commandOptions() {
        return Collections.emptyList();
    }
    protected abstract String buildCommandFilePath();
    protected abstract String commandInterpreter();
    protected abstract void createCommandFileIfNotExists(String execCommand, String commandFile) throws IOException;
}<|MERGE_RESOLUTION|>--- conflicted
+++ resolved
@@ -16,23 +16,14 @@
  */
 package org.apache.dolphinscheduler.server.worker.task;
 
-import com.sun.jna.platform.win32.Kernel32;
-import com.sun.jna.platform.win32.WinNT;
 import org.apache.dolphinscheduler.common.Constants;
 import org.apache.dolphinscheduler.common.enums.ExecutionStatus;
 import org.apache.dolphinscheduler.common.thread.Stopper;
 import org.apache.dolphinscheduler.common.thread.ThreadUtils;
 import org.apache.dolphinscheduler.common.utils.HadoopUtils;
-import org.apache.dolphinscheduler.common.utils.LoggerUtils;
-import org.apache.dolphinscheduler.common.utils.OSUtils;
 import org.apache.dolphinscheduler.common.utils.StringUtils;
-<<<<<<< HEAD
 import org.apache.dolphinscheduler.common.utils.LoggerUtils;
 import org.apache.dolphinscheduler.server.entity.TaskExecutionContext;
-=======
-import org.apache.dolphinscheduler.common.utils.process.ProcessBuilderForWin32;
-import org.apache.dolphinscheduler.dao.entity.TaskInstance;
->>>>>>> 526e5c91
 import org.apache.dolphinscheduler.server.utils.ProcessUtils;
 import org.apache.dolphinscheduler.server.worker.cache.TaskExecutionContextCacheManager;
 import org.apache.dolphinscheduler.server.worker.cache.impl.TaskExecutionContextCacheManagerImpl;
@@ -42,12 +33,8 @@
 
 import java.io.*;
 import java.lang.reflect.Field;
-import java.nio.charset.Charset;
 import java.nio.charset.StandardCharsets;
-import java.util.ArrayList;
-import java.util.Collections;
-import java.util.Date;
-import java.util.List;
+import java.util.*;
 import java.util.concurrent.ExecutorService;
 import java.util.concurrent.TimeUnit;
 import java.util.function.Consumer;
@@ -102,80 +89,7 @@
         this.taskExecutionContext = taskExecutionContext;
         this.logger = logger;
         this.logBuffer = Collections.synchronizedList(new ArrayList<>());
-<<<<<<< HEAD
         this.taskExecutionContextCacheManager = SpringApplicationContext.getBean(TaskExecutionContextCacheManagerImpl.class);
-=======
-    }
-
-    /**
-     * task specific execution logic
-     *
-     * @param execCommand   exec command
-     * @param processService    process dao
-     * @return exit status code
-     */
-    public int run(String execCommand, ProcessService processService) {
-        int exitStatusCode;
-
-        try {
-            if (StringUtils.isEmpty(execCommand)) {
-                exitStatusCode = 0;
-                return exitStatusCode;
-            }
-
-            String commandFilePath = buildCommandFilePath();
-
-            // create command file if not exists
-            createCommandFileIfNotExists(execCommand, commandFilePath);
-
-            //build process
-            buildProcess(commandFilePath);
-
-            // parse process output
-            parseProcessOutput(process);
-
-            // get process id
-            int pid = getProcessId(process);
-
-            processService.updatePidByTaskInstId(taskInstId, pid, "");
-
-            logger.info("process start, process id is: {}", pid);
-
-            // if timeout occurs, exit directly
-            long remainTime = getRemaintime();
-
-            // waiting for the run to finish
-            boolean status = process.waitFor(remainTime, TimeUnit.SECONDS);
-
-            if (status) {
-                exitStatusCode = process.exitValue();
-                logger.info("process has exited, work dir:{}, pid:{} ,exitStatusCode:{}", taskDir, pid,exitStatusCode);
-                //update process state to db
-                exitStatusCode = updateState(processService, exitStatusCode, pid, taskInstId);
-
-            } else {
-                TaskInstance taskInstance = processService.findTaskInstanceById(taskInstId);
-                if (taskInstance == null) {
-                    logger.error("task instance id:{} not exist", taskInstId);
-                } else {
-                    ProcessUtils.kill(taskInstance);
-                }
-                exitStatusCode = -1;
-                logger.warn("process timeout, work dir:{}, pid:{}", taskDir, pid);
-            }
-
-        } catch (InterruptedException e) {
-            exitStatusCode = -1;
-            logger.error("interrupt exception: {}, task may be cancelled or killed", e.getMessage(), e);
-            throw new RuntimeException("interrupt exception. exitCode is :  " + exitStatusCode);
-        } catch (Exception e) {
-            exitStatusCode = -1;
-            logger.error(e.getMessage(), e);
-            throw new RuntimeException("process error . exitCode is :  " + exitStatusCode);
-        }
-
-        return exitStatusCode;
->>>>>>> 526e5c91
     }
 
     /**
@@ -185,11 +99,7 @@
      * @throws IOException IO Exception
      */
     private void buildProcess(String commandFile) throws IOException {
-        // command list
-        List<String> command = new ArrayList<>();
-
         //init process builder
-<<<<<<< HEAD
         ProcessBuilder processBuilder = new ProcessBuilder();
         // setting up a working directory
         processBuilder.directory(new File(taskExecutionContext.getExecutePath()));
@@ -206,47 +116,9 @@
         processBuilder.command(command);
 
         process = processBuilder.start();
-=======
-        if (OSUtils.isWindows()) {
-            ProcessBuilderForWin32 processBuilder = new ProcessBuilderForWin32();
-            // setting up a working directory
-            processBuilder.directory(new File(taskDir));
-            processBuilder.user(tenantCode, StringUtils.EMPTY);
-            // merge error information to standard output stream
-            processBuilder.redirectErrorStream(true);
-
-            // setting up user to run commands
-            command.add(commandInterpreter());
-            command.add("/c");
-            command.addAll(commandOptions());
-            command.add(commandFile);
-
-            // setting commands
-            processBuilder.command(command);
-            process = processBuilder.start();
-        } else {
-            ProcessBuilder processBuilder = new ProcessBuilder();
-            // setting up a working directory
-            processBuilder.directory(new File(taskDir));
-            // merge error information to standard output stream
-            processBuilder.redirectErrorStream(true);
-
-            // setting up user to run commands
-            command.add("sudo");
-            command.add("-u");
-            command.add(tenantCode);
-            command.add(commandInterpreter());
-            command.addAll(commandOptions());
-            command.add(commandFile);
-
-            // setting commands
-            processBuilder.command(command);
-            process = processBuilder.start();
-        }
->>>>>>> 526e5c91
 
         // print command
-        printCommand(command);
+        printCommand(processBuilder);
     }
 
     /**
@@ -398,13 +270,13 @@
 
     /**
      * print command
-     * @param command command
-     */
-    private void printCommand(List<String> command) {
+     * @param processBuilder process builder
+     */
+    private void printCommand(ProcessBuilder processBuilder) {
         String cmdStr;
 
         try {
-            cmdStr = ProcessUtils.buildCommandStr(command);
+            cmdStr = ProcessUtils.buildCommandStr(processBuilder.command());
             logger.info("task run command:\n{}", cmdStr);
         } catch (IOException e) {
             logger.error(e.getMessage(), e);
@@ -436,11 +308,7 @@
                 BufferedReader inReader = null;
 
                 try {
-                    if (OSUtils.isWindows()) {
-                        inReader = new BufferedReader(new InputStreamReader(process.getInputStream(), Charset.forName("GBK")));
-                    } else {
-                        inReader = new BufferedReader(new InputStreamReader(process.getInputStream()));
-                    }
+                    inReader = new BufferedReader(new InputStreamReader(process.getInputStream()));
                     String line;
 
                     long lastFlushTime = System.currentTimeMillis();
@@ -485,7 +353,7 @@
                 }
             }
         } catch (Exception e) {
-            logger.error("yarn applications: {}  status failed ", appIds,e);
+            logger.error(String.format("yarn applications: %s  status failed ", appIds.toString()),e);
             result = false;
         }
         return result;
@@ -540,7 +408,7 @@
                 lineList.add(line);
             }
         } catch (Exception e) {
-            logger.error("read file: {} failed",filename,e);
+            logger.error(String.format("read file: %s failed : ",filename),e);
         } finally {
             if(br != null){
                 try {
@@ -592,15 +460,12 @@
      */
     private int getProcessId(Process process) {
         int processId = 0;
+
         try {
             Field f = process.getClass().getDeclaredField(Constants.PID);
             f.setAccessible(true);
-            if (OSUtils.isWindows()) {
-                WinNT.HANDLE handle = (WinNT.HANDLE) f.get(process);
-                processId = Kernel32.INSTANCE.GetProcessId(handle);
-            } else {
-                processId = f.getInt(process);
-            }
+
+            processId = f.getInt(process);
         } catch (Throwable e) {
             logger.error(e.getMessage(), e);
         }
