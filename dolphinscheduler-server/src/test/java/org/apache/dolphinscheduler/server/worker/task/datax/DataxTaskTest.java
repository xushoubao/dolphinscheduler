--- conflicted
+++ resolved
@@ -21,16 +21,11 @@
 import java.util.Arrays;
 import java.util.Date;
 import java.util.List;
-<<<<<<< HEAD
 import java.util.Map;
-
-import com.alibaba.fastjson.JSONObject;
-=======
 import java.util.UUID;
 
 import com.fasterxml.jackson.databind.JsonNode;
 import com.fasterxml.jackson.databind.node.ObjectNode;
->>>>>>> eef39767
 import org.apache.dolphinscheduler.common.enums.DbType;
 import org.apache.dolphinscheduler.common.utils.JSONUtils;
 import org.apache.dolphinscheduler.dao.datasource.BaseDataSource;
@@ -286,18 +281,10 @@
             String filePath = (String) method.invoke(dataxTask, null);
             Assert.assertNotNull(filePath);
         } catch (Exception e) {
-            e.printStackTrace();
-            Assert.fail(e.getMessage());
-        }
-    }
-
-<<<<<<< HEAD
-    public void buildDataJson() throws Exception {
-        Method method = DataxTask.class.getDeclaredMethod("buildDataxJsonFile", new Class[]{Map.class});
-        method.setAccessible(true);
-        String filePath = (String) method.invoke(dataxTask, new Object[]{null});
-        Assert.assertNotNull(filePath);
-=======
+            Assert.fail(e.getMessage());
+        }
+    }
+
     /**
      * Method: buildDataxJsonFile()
      */
@@ -313,7 +300,6 @@
         } catch (Exception e) {
             Assert.fail(e.getMessage());
         }
->>>>>>> eef39767
     }
 
     /**
@@ -387,16 +373,10 @@
     public void testBuildShellCommandFile()
             throws Exception {
         try {
-            Method method = DataxTask.class.getDeclaredMethod("buildShellCommandFile", String.class, Map.class);
-            method.setAccessible(true);
-<<<<<<< HEAD
-            Assert.assertNotNull(method.invoke(dataxTask, "test.json", null));
-        }
-        catch (Exception e) {
-=======
+            Method method = DataxTask.class.getDeclaredMethod("buildShellCommandFile", String.class);
+            method.setAccessible(true);
             Assert.assertNotNull(method.invoke(dataxTask, "test.json"));
         } catch (Exception e) {
->>>>>>> eef39767
             Assert.fail(e.getMessage());
         }
     }
