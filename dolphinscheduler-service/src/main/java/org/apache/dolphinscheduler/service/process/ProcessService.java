/*
 * Licensed to the Apache Software Foundation (ASF) under one or more
 * contributor license agreements.  See the NOTICE file distributed with
 * this work for additional information regarding copyright ownership.
 * The ASF licenses this file to You under the Apache License, Version 2.0
 * (the "License"); you may not use this file except in compliance with
 * the License.  You may obtain a copy of the License at
 *
 *    http://www.apache.org/licenses/LICENSE-2.0
 *
 * Unless required by applicable law or agreed to in writing, software
 * distributed under the License is distributed on an "AS IS" BASIS,
 * WITHOUT WARRANTIES OR CONDITIONS OF ANY KIND, either express or implied.
 * See the License for the specific language governing permissions and
 * limitations under the License.
 */

package org.apache.dolphinscheduler.service.process;

import static org.apache.dolphinscheduler.common.Constants.CMDPARAM_COMPLEMENT_DATA_END_DATE;
import static org.apache.dolphinscheduler.common.Constants.CMDPARAM_COMPLEMENT_DATA_START_DATE;
import static org.apache.dolphinscheduler.common.Constants.CMD_PARAM_EMPTY_SUB_PROCESS;
import static org.apache.dolphinscheduler.common.Constants.CMD_PARAM_FATHER_PARAMS;
import static org.apache.dolphinscheduler.common.Constants.CMD_PARAM_RECOVER_PROCESS_ID_STRING;
import static org.apache.dolphinscheduler.common.Constants.CMD_PARAM_SUB_PROCESS;
import static org.apache.dolphinscheduler.common.Constants.CMD_PARAM_SUB_PROCESS_DEFINE_ID;
import static org.apache.dolphinscheduler.common.Constants.CMD_PARAM_SUB_PROCESS_PARENT_INSTANCE_ID;
import static org.apache.dolphinscheduler.common.Constants.LOCAL_PARAMS;
import static org.apache.dolphinscheduler.common.Constants.YYYY_MM_DD_HH_MM_SS;

import static java.util.stream.Collectors.toSet;

import org.apache.dolphinscheduler.common.Constants;
import org.apache.dolphinscheduler.common.enums.AuthorizationType;
import org.apache.dolphinscheduler.common.enums.CommandType;
import org.apache.dolphinscheduler.common.enums.ConditionType;
import org.apache.dolphinscheduler.common.enums.CycleEnum;
import org.apache.dolphinscheduler.common.enums.Direct;
import org.apache.dolphinscheduler.common.enums.ExecutionStatus;
import org.apache.dolphinscheduler.common.enums.FailureStrategy;
import org.apache.dolphinscheduler.common.enums.Flag;
import org.apache.dolphinscheduler.common.enums.ReleaseState;
import org.apache.dolphinscheduler.common.enums.ResourceType;
import org.apache.dolphinscheduler.common.enums.TaskDependType;
import org.apache.dolphinscheduler.common.enums.TimeoutFlag;
import org.apache.dolphinscheduler.common.enums.WarningType;
import org.apache.dolphinscheduler.common.graph.DAG;
import org.apache.dolphinscheduler.common.model.DateInterval;
import org.apache.dolphinscheduler.common.model.PreviousTaskNode;
import org.apache.dolphinscheduler.common.model.TaskNode;
import org.apache.dolphinscheduler.common.model.TaskNodeRelation;
import org.apache.dolphinscheduler.common.process.ProcessDag;
import org.apache.dolphinscheduler.common.process.Property;
import org.apache.dolphinscheduler.common.process.ResourceInfo;
import org.apache.dolphinscheduler.common.task.AbstractParameters;
import org.apache.dolphinscheduler.common.task.TaskTimeoutParameter;
import org.apache.dolphinscheduler.common.task.subprocess.SubProcessParameters;
import org.apache.dolphinscheduler.common.utils.CollectionUtils;
import org.apache.dolphinscheduler.common.utils.DateUtils;
import org.apache.dolphinscheduler.common.utils.JSONUtils;
import org.apache.dolphinscheduler.common.utils.ParameterUtils;
import org.apache.dolphinscheduler.common.utils.SnowFlakeUtils;
import org.apache.dolphinscheduler.common.utils.SnowFlakeUtils.SnowFlakeException;
import org.apache.dolphinscheduler.common.utils.StringUtils;
import org.apache.dolphinscheduler.common.utils.TaskParametersUtils;
import org.apache.dolphinscheduler.dao.entity.Command;
import org.apache.dolphinscheduler.dao.entity.CycleDependency;
import org.apache.dolphinscheduler.dao.entity.DataSource;
import org.apache.dolphinscheduler.dao.entity.ErrorCommand;
import org.apache.dolphinscheduler.dao.entity.ProcessData;
import org.apache.dolphinscheduler.dao.entity.ProcessDefinition;
import org.apache.dolphinscheduler.dao.entity.ProcessDefinitionLog;
import org.apache.dolphinscheduler.dao.entity.ProcessInstance;
import org.apache.dolphinscheduler.dao.entity.ProcessInstanceMap;
import org.apache.dolphinscheduler.dao.entity.ProcessTaskRelation;
import org.apache.dolphinscheduler.dao.entity.ProcessTaskRelationLog;
import org.apache.dolphinscheduler.dao.entity.Project;
import org.apache.dolphinscheduler.dao.entity.ProjectUser;
import org.apache.dolphinscheduler.dao.entity.Resource;
import org.apache.dolphinscheduler.dao.entity.Schedule;
import org.apache.dolphinscheduler.dao.entity.TaskDefinition;
import org.apache.dolphinscheduler.dao.entity.TaskDefinitionLog;
import org.apache.dolphinscheduler.dao.entity.TaskInstance;
import org.apache.dolphinscheduler.dao.entity.Tenant;
import org.apache.dolphinscheduler.dao.entity.UdfFunc;
import org.apache.dolphinscheduler.dao.entity.User;
import org.apache.dolphinscheduler.dao.mapper.CommandMapper;
import org.apache.dolphinscheduler.dao.mapper.DataSourceMapper;
import org.apache.dolphinscheduler.dao.mapper.ErrorCommandMapper;
import org.apache.dolphinscheduler.dao.mapper.ProcessDefinitionLogMapper;
import org.apache.dolphinscheduler.dao.mapper.ProcessDefinitionMapper;
import org.apache.dolphinscheduler.dao.mapper.ProcessInstanceMapMapper;
import org.apache.dolphinscheduler.dao.mapper.ProcessInstanceMapper;
import org.apache.dolphinscheduler.dao.mapper.ProcessTaskRelationLogMapper;
import org.apache.dolphinscheduler.dao.mapper.ProcessTaskRelationMapper;
import org.apache.dolphinscheduler.dao.mapper.ProjectMapper;
import org.apache.dolphinscheduler.dao.mapper.ResourceMapper;
import org.apache.dolphinscheduler.dao.mapper.ResourceUserMapper;
import org.apache.dolphinscheduler.dao.mapper.ScheduleMapper;
import org.apache.dolphinscheduler.dao.mapper.TaskDefinitionLogMapper;
import org.apache.dolphinscheduler.dao.mapper.TaskDefinitionMapper;
import org.apache.dolphinscheduler.dao.mapper.TaskInstanceMapper;
import org.apache.dolphinscheduler.dao.mapper.TenantMapper;
import org.apache.dolphinscheduler.dao.mapper.UdfFuncMapper;
import org.apache.dolphinscheduler.dao.mapper.UserMapper;
import org.apache.dolphinscheduler.dao.utils.DagHelper;
import org.apache.dolphinscheduler.remote.utils.Host;
import org.apache.dolphinscheduler.service.exceptions.ServiceException;
import org.apache.dolphinscheduler.service.log.LogClientService;
import org.apache.dolphinscheduler.service.quartz.cron.CronUtils;

import java.util.ArrayList;
import java.util.Arrays;
import java.util.Calendar;
import java.util.Date;
import java.util.EnumMap;
import java.util.HashMap;
import java.util.HashSet;
import java.util.Iterator;
import java.util.List;
import java.util.Map;
import java.util.Map.Entry;
import java.util.Objects;
import java.util.Set;
import java.util.stream.Collectors;

import org.quartz.CronExpression;
import org.slf4j.Logger;
import org.slf4j.LoggerFactory;
import org.springframework.beans.factory.annotation.Autowired;
import org.springframework.stereotype.Component;
import org.springframework.transaction.annotation.Transactional;

import com.cronutils.model.Cron;
import com.fasterxml.jackson.databind.JsonNode;
import com.fasterxml.jackson.databind.node.ArrayNode;
import com.fasterxml.jackson.databind.node.ObjectNode;

/**
 * process relative dao that some mappers in this.
 */
@Component
public class ProcessService {

    private final Logger logger = LoggerFactory.getLogger(getClass());

    private final int[] stateArray = new int[]{ExecutionStatus.SUBMITTED_SUCCESS.ordinal(),
            ExecutionStatus.RUNNING_EXECUTION.ordinal(),
            ExecutionStatus.DELAY_EXECUTION.ordinal(),
            ExecutionStatus.READY_PAUSE.ordinal(),
            ExecutionStatus.READY_STOP.ordinal()};

    @Autowired
    private UserMapper userMapper;

    @Autowired
    private ProcessDefinitionMapper processDefineMapper;

    @Autowired
    private ProcessDefinitionLogMapper processDefineLogMapper;

    @Autowired
    private ProcessInstanceMapper processInstanceMapper;

    @Autowired
    private DataSourceMapper dataSourceMapper;

    @Autowired
    private ProcessInstanceMapMapper processInstanceMapMapper;

    @Autowired
    private TaskInstanceMapper taskInstanceMapper;

    @Autowired
    private CommandMapper commandMapper;

    @Autowired
    private ScheduleMapper scheduleMapper;

    @Autowired
    private UdfFuncMapper udfFuncMapper;

    @Autowired
    private ResourceMapper resourceMapper;

    @Autowired
    private ResourceUserMapper resourceUserMapper;

    @Autowired
    private ErrorCommandMapper errorCommandMapper;

    @Autowired
    private TenantMapper tenantMapper;

    @Autowired
    private ProjectMapper projectMapper;

    @Autowired
    private TaskDefinitionMapper taskDefinitionMapper;

    @Autowired
    private TaskDefinitionLogMapper taskDefinitionLogMapper;

    @Autowired
    private ProcessTaskRelationMapper processTaskRelationMapper;

    @Autowired
    private ProcessTaskRelationLogMapper processTaskRelationLogMapper;

    /**
     * handle Command (construct ProcessInstance from Command) , wrapped in transaction
     *
     * @param logger logger
     * @param host host
     * @param validThreadNum validThreadNum
     * @param command found command
     * @return process instance
     */
    @Transactional(rollbackFor = Exception.class)
    public ProcessInstance handleCommand(Logger logger, String host, int validThreadNum, Command command) {
        ProcessInstance processInstance = constructProcessInstance(command, host);
        // cannot construct process instance, return null
        if (processInstance == null) {
            logger.error("scan command, command parameter is error: {}", command);
            moveToErrorCommand(command, "process instance is null");
            return null;
        }
        if (!checkThreadNum(command, validThreadNum)) {
            logger.info("there is not enough thread for this command: {}", command);
            return setWaitingThreadProcess(command, processInstance);
        }
        processInstance.setCommandType(command.getCommandType());
        processInstance.addHistoryCmd(command.getCommandType());
        saveProcessInstance(processInstance);
        this.setSubProcessParam(processInstance);
        this.commandMapper.deleteById(command.getId());
        return processInstance;
    }

    /**
     * save error command, and delete original command
     *
     * @param command command
     * @param message message
     */
    @Transactional(rollbackFor = Exception.class)
    public void moveToErrorCommand(Command command, String message) {
        ErrorCommand errorCommand = new ErrorCommand(command, message);
        this.errorCommandMapper.insert(errorCommand);
        this.commandMapper.deleteById(command.getId());
    }

    /**
     * set process waiting thread
     *
     * @param command command
     * @param processInstance processInstance
     * @return process instance
     */
    private ProcessInstance setWaitingThreadProcess(Command command, ProcessInstance processInstance) {
        processInstance.setState(ExecutionStatus.WAITTING_THREAD);
        if (command.getCommandType() != CommandType.RECOVER_WAITTING_THREAD) {
            processInstance.addHistoryCmd(command.getCommandType());
        }
        saveProcessInstance(processInstance);
        this.setSubProcessParam(processInstance);
        createRecoveryWaitingThreadCommand(command, processInstance);
        return null;
    }

    /**
     * check thread num
     *
     * @param command command
     * @param validThreadNum validThreadNum
     * @return if thread is enough
     */
    private boolean checkThreadNum(Command command, int validThreadNum) {
        int commandThreadCount = this.workProcessThreadNumCount(command.getProcessDefinitionId());
        return validThreadNum >= commandThreadCount;
    }

    /**
     * insert one command
     *
     * @param command command
     * @return create result
     */
    public int createCommand(Command command) {
        int result = 0;
        if (command != null) {
            result = commandMapper.insert(command);
        }
        return result;
    }

    /**
     * find one command from queue list
     *
     * @return command
     */
    public Command findOneCommand() {
        return commandMapper.getOneToRun();
    }

    /**
     * check the input command exists in queue list
     *
     * @param command command
     * @return create command result
     */
    public boolean verifyIsNeedCreateCommand(Command command) {
        boolean isNeedCreate = true;
        EnumMap<CommandType, Integer> cmdTypeMap = new EnumMap<>(CommandType.class);
        cmdTypeMap.put(CommandType.REPEAT_RUNNING, 1);
        cmdTypeMap.put(CommandType.RECOVER_SUSPENDED_PROCESS, 1);
        cmdTypeMap.put(CommandType.START_FAILURE_TASK_PROCESS, 1);
        CommandType commandType = command.getCommandType();

        if (cmdTypeMap.containsKey(commandType)) {
            ObjectNode cmdParamObj = JSONUtils.parseObject(command.getCommandParam());
            int processInstanceId = cmdParamObj.path(CMD_PARAM_RECOVER_PROCESS_ID_STRING).asInt();

            List<Command> commands = commandMapper.selectList(null);
            // for all commands
            for (Command tmpCommand : commands) {
                if (cmdTypeMap.containsKey(tmpCommand.getCommandType())) {
                    ObjectNode tempObj = JSONUtils.parseObject(tmpCommand.getCommandParam());
                    if (tempObj != null && processInstanceId == tempObj.path(CMD_PARAM_RECOVER_PROCESS_ID_STRING).asInt()) {
                        isNeedCreate = false;
                        break;
                    }
                }
            }
        }
        return isNeedCreate;
    }

    /**
     * find process instance detail by id
     *
     * @param processId processId
     * @return process instance
     */
    public ProcessInstance findProcessInstanceDetailById(int processId) {
        return processInstanceMapper.queryDetailById(processId);
    }

    /**
     * get task node list by definitionId
     */
    public List<TaskDefinition> getTaskNodeListByDefinitionId(Integer defineId) {
        ProcessDefinition processDefinition = processDefineMapper.selectById(defineId);
        if (processDefinition == null) {
            logger.error("process define not exists");
            return new ArrayList<>();
        }
        List<ProcessTaskRelationLog> processTaskRelations = processTaskRelationLogMapper.queryByProcessCodeAndVersion(processDefinition.getCode(), processDefinition.getVersion());
        Set<TaskDefinition> taskDefinitionSet = new HashSet<>();
        for (ProcessTaskRelationLog processTaskRelation : processTaskRelations) {
            if (processTaskRelation.getPostTaskCode() > 0) {
                taskDefinitionSet.add(new TaskDefinition(processTaskRelation.getPostTaskCode(), processTaskRelation.getPostTaskVersion()));
            }
        }
        List<TaskDefinitionLog> taskDefinitionLogs = taskDefinitionLogMapper.queryByTaskDefinitions(taskDefinitionSet);
        return new ArrayList<>(taskDefinitionLogs);
    }

    /**
     * find process instance by id
     *
     * @param processId processId
     * @return process instance
     */
    public ProcessInstance findProcessInstanceById(int processId) {
        return processInstanceMapper.selectById(processId);
    }

    /**
     * find process define by id.
     *
     * @param processDefinitionId processDefinitionId
     * @return process definition
     */
    public ProcessDefinition findProcessDefineById(int processDefinitionId) {
        return processDefineMapper.selectById(processDefinitionId);
    }

    /**
     * find process define by code and version.
     *
     * @param processDefinitionCode processDefinitionCode
     * @return process definition
     */
    public ProcessDefinition findProcessDefinition(Long processDefinitionCode, int version) {
        ProcessDefinition processDefinition = processDefineMapper.queryByCode(processDefinitionCode);
        if (processDefinition.getVersion() != version) {
            processDefinition = processDefineLogMapper.queryByDefinitionCodeAndVersion(processDefinitionCode, version);
            processDefinition.setId(0);
        }
        return processDefinition;
    }

    /**
     * delete work process instance by id
     *
     * @param processInstanceId processInstanceId
     * @return delete process instance result
     */
    public int deleteWorkProcessInstanceById(int processInstanceId) {
        return processInstanceMapper.deleteById(processInstanceId);
    }

    /**
     * delete all sub process by parent instance id
     *
     * @param processInstanceId processInstanceId
     * @return delete all sub process instance result
     */
    public int deleteAllSubWorkProcessByParentId(int processInstanceId) {

        List<Integer> subProcessIdList = processInstanceMapMapper.querySubIdListByParentId(processInstanceId);

        for (Integer subId : subProcessIdList) {
            deleteAllSubWorkProcessByParentId(subId);
            deleteWorkProcessMapByParentId(subId);
            removeTaskLogFile(subId);
            deleteWorkProcessInstanceById(subId);
        }
        return 1;
    }

    /**
     * remove task log file
     *
     * @param processInstanceId processInstanceId
     */
    public void removeTaskLogFile(Integer processInstanceId) {
        List<TaskInstance> taskInstanceList = findValidTaskListByProcessId(processInstanceId);
        if (CollectionUtils.isEmpty(taskInstanceList)) {
            return;
        }
        try (LogClientService logClient = new LogClientService()) {
            for (TaskInstance taskInstance : taskInstanceList) {
                String taskLogPath = taskInstance.getLogPath();
                if (StringUtils.isEmpty(taskInstance.getHost())) {
                    continue;
                }
                int port = Constants.RPC_PORT;
                String ip = "";
                try {
                    ip = Host.of(taskInstance.getHost()).getIp();
                } catch (Exception e) {
                    // compatible old version
                    ip = taskInstance.getHost();
                }
                // remove task log from loggerserver
                logClient.removeTaskLog(ip, port, taskLogPath);
            }
        }
    }

    /**
     * calculate sub process number in the process define.
     *
     * @param processDefinitionId processDefinitionId
     * @return process thread num count
     */
    private Integer workProcessThreadNumCount(Integer processDefinitionId) {
        List<Integer> ids = new ArrayList<>();
        recurseFindSubProcessId(processDefinitionId, ids);
        return ids.size() + 1;
    }

    /**
     * recursive query sub process definition id by parent id.
     *
     * @param parentId parentId
     * @param ids ids
     */
    public void recurseFindSubProcessId(int parentId, List<Integer> ids) {
        List<TaskDefinition> taskNodeList = this.getTaskNodeListByDefinitionId(parentId);


        if (taskNodeList != null && !taskNodeList.isEmpty()) {

            for (TaskDefinition taskNode : taskNodeList) {
                String parameter = taskNode.getTaskParams();
                ObjectNode parameterJson = JSONUtils.parseObject(parameter);
                if (parameterJson.get(CMD_PARAM_SUB_PROCESS_DEFINE_ID) != null) {
                    SubProcessParameters subProcessParam = JSONUtils.parseObject(parameter, SubProcessParameters.class);
                    ids.add(subProcessParam.getProcessDefinitionId());
                    recurseFindSubProcessId(subProcessParam.getProcessDefinitionId(), ids);
                }

            }
        }
    }

    /**
     * create recovery waiting thread command when thread pool is not enough for the process instance.
     * sub work process instance need not to create recovery command.
     * create recovery waiting thread  command and delete origin command at the same time.
     * if the recovery command is exists, only update the field update_time
     *
     * @param originCommand originCommand
     * @param processInstance processInstance
     */
    public void createRecoveryWaitingThreadCommand(Command originCommand, ProcessInstance processInstance) {

        // sub process doesnot need to create wait command
        if (processInstance.getIsSubProcess() == Flag.YES) {
            if (originCommand != null) {
                commandMapper.deleteById(originCommand.getId());
            }
            return;
        }
        Map<String, String> cmdParam = new HashMap<>();
        cmdParam.put(Constants.CMD_PARAM_RECOVERY_WAITING_THREAD, String.valueOf(processInstance.getId()));
        // process instance quit by "waiting thread" state
        if (originCommand == null) {
            Command command = new Command(
                    CommandType.RECOVER_WAITTING_THREAD,
                    processInstance.getTaskDependType(),
                    processInstance.getFailureStrategy(),
                    processInstance.getExecutorId(),
                    processInstance.getProcessDefinition().getId(),
                    JSONUtils.toJsonString(cmdParam),
                    processInstance.getWarningType(),
                    processInstance.getWarningGroupId(),
                    processInstance.getScheduleTime(),
                    processInstance.getWorkerGroup(),
                    processInstance.getProcessInstancePriority()
            );
            saveCommand(command);
            return;
        }

        // update the command time if current command if recover from waiting
        if (originCommand.getCommandType() == CommandType.RECOVER_WAITTING_THREAD) {
            originCommand.setUpdateTime(new Date());
            saveCommand(originCommand);
        } else {
            // delete old command and create new waiting thread command
            commandMapper.deleteById(originCommand.getId());
            originCommand.setId(0);
            originCommand.setCommandType(CommandType.RECOVER_WAITTING_THREAD);
            originCommand.setUpdateTime(new Date());
            originCommand.setCommandParam(JSONUtils.toJsonString(cmdParam));
            originCommand.setProcessInstancePriority(processInstance.getProcessInstancePriority());
            saveCommand(originCommand);
        }
    }

    /**
     * get schedule time from command
     *
     * @param command command
     * @param cmdParam cmdParam map
     * @return date
     */
    private Date getScheduleTime(Command command, Map<String, String> cmdParam) {
        Date scheduleTime = command.getScheduleTime();
        if (scheduleTime == null && cmdParam != null && cmdParam.containsKey(CMDPARAM_COMPLEMENT_DATA_START_DATE)) {
            scheduleTime = DateUtils.stringToDate(cmdParam.get(CMDPARAM_COMPLEMENT_DATA_START_DATE));
        }
        return scheduleTime;
    }

    /**
     * generate a new work process instance from command.
     *
     * @param processDefinition processDefinition
     * @param command command
     * @param cmdParam cmdParam map
     * @return process instance
     */
    private ProcessInstance generateNewProcessInstance(ProcessDefinition processDefinition,
                                                       Command command,
                                                       Map<String, String> cmdParam) {
        ProcessInstance processInstance = new ProcessInstance(processDefinition);
        processInstance.setProcessDefinitionCode(processDefinition.getCode());
        processInstance.setProcessDefinitionVersion(processDefinition.getVersion());
        processInstance.setState(ExecutionStatus.RUNNING_EXECUTION);
        processInstance.setRecovery(Flag.NO);
        processInstance.setStartTime(new Date());
        processInstance.setRunTimes(1);
        processInstance.setMaxTryTimes(0);
        //processInstance.setProcessDefinitionId(command.getProcessDefinitionId());
        processInstance.setCommandParam(command.getCommandParam());
        processInstance.setCommandType(command.getCommandType());
        processInstance.setIsSubProcess(Flag.NO);
        processInstance.setTaskDependType(command.getTaskDependType());
        processInstance.setFailureStrategy(command.getFailureStrategy());
        processInstance.setExecutorId(command.getExecutorId());
        WarningType warningType = command.getWarningType() == null ? WarningType.NONE : command.getWarningType();
        processInstance.setWarningType(warningType);
        Integer warningGroupId = command.getWarningGroupId() == null ? 0 : command.getWarningGroupId();
        processInstance.setWarningGroupId(warningGroupId);

        // schedule time
        Date scheduleTime = getScheduleTime(command, cmdParam);
        if (scheduleTime != null) {
            processInstance.setScheduleTime(scheduleTime);
        }
        processInstance.setCommandStartTime(command.getStartTime());
        processInstance.setLocations(processDefinition.getLocations());
        processInstance.setConnects(processDefinition.getConnects());

        // reset global params while there are start parameters
        setGlobalParamIfCommanded(processDefinition, cmdParam);

        // curing global params
        processInstance.setGlobalParams(ParameterUtils.curingGlobalParams(
                processDefinition.getGlobalParamMap(),
                processDefinition.getGlobalParamList(),
                getCommandTypeIfComplement(processInstance, command),
                processInstance.getScheduleTime()));

        // set process instance priority
        processInstance.setProcessInstancePriority(command.getProcessInstancePriority());
        String workerGroup = StringUtils.isBlank(command.getWorkerGroup()) ? Constants.DEFAULT_WORKER_GROUP : command.getWorkerGroup();
        processInstance.setWorkerGroup(workerGroup);
        processInstance.setTimeout(processDefinition.getTimeout());
        processInstance.setTenantId(processDefinition.getTenantId());
        return processInstance;
    }

    private void setGlobalParamIfCommanded(ProcessDefinition processDefinition, Map<String, String> cmdParam) {
        // get start params from command param
        Map<String, String> startParamMap = new HashMap<>();
        if (cmdParam != null && cmdParam.containsKey(Constants.CMD_PARAM_START_PARAMS)) {
            String startParamJson = cmdParam.get(Constants.CMD_PARAM_START_PARAMS);
            startParamMap = JSONUtils.toMap(startParamJson);
        }
        Map<String, String> fatherParamMap = new HashMap<>();
        if (cmdParam != null && cmdParam.containsKey(Constants.CMD_PARAM_FATHER_PARAMS)) {
            String fatherParamJson = cmdParam.get(Constants.CMD_PARAM_FATHER_PARAMS);
            fatherParamMap = JSONUtils.toMap(fatherParamJson);
        }
        startParamMap.putAll(fatherParamMap);
        // set start param into global params
        if (startParamMap.size() > 0
                && processDefinition.getGlobalParamMap() != null) {
            for (Map.Entry<String, String> param : processDefinition.getGlobalParamMap().entrySet()) {
                String val = startParamMap.get(param.getKey());
                if (val != null) {
                    param.setValue(val);
                }
            }
        }
    }

    /**
     * get process tenant
     * there is tenant id in definition, use the tenant of the definition.
     * if there is not tenant id in the definiton or the tenant not exist
     * use definition creator's tenant.
     *
     * @param tenantId tenantId
     * @param userId userId
     * @return tenant
     */
    public Tenant getTenantForProcess(int tenantId, int userId) {
        Tenant tenant = null;
        if (tenantId >= 0) {
            tenant = tenantMapper.queryById(tenantId);
        }

        if (userId == 0) {
            return null;
        }

        if (tenant == null) {
            User user = userMapper.selectById(userId);
            tenant = tenantMapper.queryById(user.getTenantId());
        }
        return tenant;
    }

    /**
     * check command parameters is valid
     *
     * @param command command
     * @param cmdParam cmdParam map
     * @return whether command param is valid
     */
    private Boolean checkCmdParam(Command command, Map<String, String> cmdParam) {
        if (command.getTaskDependType() == TaskDependType.TASK_ONLY || command.getTaskDependType() == TaskDependType.TASK_PRE) {
            if (cmdParam == null
                    || !cmdParam.containsKey(Constants.CMD_PARAM_START_NODE_NAMES)
                    || cmdParam.get(Constants.CMD_PARAM_START_NODE_NAMES).isEmpty()) {
                logger.error("command node depend type is {}, but start nodes is null ", command.getTaskDependType());
                return false;
            }
        }
        return true;
    }

    /**
     * construct process instance according to one command.
     *
     * @param command command
     * @param host host
     * @return process instance
     */
    private ProcessInstance constructProcessInstance(Command command, String host) {
        ProcessInstance processInstance;
        CommandType commandType = command.getCommandType();
        Map<String, String> cmdParam = JSONUtils.toMap(command.getCommandParam());

        ProcessDefinition processDefinition = null;
        if (command.getProcessDefinitionId() != 0) {
            processDefinition = processDefineMapper.selectById(command.getProcessDefinitionId());
            if (processDefinition == null) {
                logger.error("cannot find the work process define! define id : {}", command.getProcessDefinitionId());
                return null;
            }
        }

        if (cmdParam != null) {
            int processInstanceId = 0;
            // recover from failure or pause tasks
            if (cmdParam.containsKey(Constants.CMD_PARAM_RECOVER_PROCESS_ID_STRING)) {
                String processId = cmdParam.get(Constants.CMD_PARAM_RECOVER_PROCESS_ID_STRING);
                processInstanceId = Integer.parseInt(processId);
                if (processInstanceId == 0) {
                    logger.error("command parameter is error, [ ProcessInstanceId ] is 0");
                    return null;
                }
            } else if (cmdParam.containsKey(Constants.CMD_PARAM_SUB_PROCESS)) {
                // sub process map
                String pId = cmdParam.get(Constants.CMD_PARAM_SUB_PROCESS);
                processInstanceId = Integer.parseInt(pId);
            } else if (cmdParam.containsKey(Constants.CMD_PARAM_RECOVERY_WAITING_THREAD)) {
                // waiting thread command
                String pId = cmdParam.get(Constants.CMD_PARAM_RECOVERY_WAITING_THREAD);
                processInstanceId = Integer.parseInt(pId);
            }
            if (processInstanceId == 0) {
                processInstance = generateNewProcessInstance(processDefinition, command, cmdParam);
            } else {
                processInstance = this.findProcessInstanceDetailById(processInstanceId);
                CommandType commandTypeIfComplement = getCommandTypeIfComplement(processInstance, command);

                // reset global params while repeat running is needed by cmdParam
                if (commandTypeIfComplement == CommandType.REPEAT_RUNNING) {
                    setGlobalParamIfCommanded(processDefinition, cmdParam);
                }
<<<<<<< HEAD

                // Recalculate global parameters after rerun.
                processInstance.setGlobalParams(ParameterUtils.curingGlobalParams(
                        processDefinition.getGlobalParamMap(),
                        processDefinition.getGlobalParamList(),
                        commandTypeIfComplement,
                        processInstance.getScheduleTime()));
                processInstance.setProcessDefinition(processDefinition);
=======
>>>>>>> 6b8461e9
            }
            //reset command parameter
            if (processInstance.getCommandParam() != null) {
                Map<String, String> processCmdParam = JSONUtils.toMap(processInstance.getCommandParam());
                for (Map.Entry<String, String> entry : processCmdParam.entrySet()) {
                    if (!cmdParam.containsKey(entry.getKey())) {
                        cmdParam.put(entry.getKey(), entry.getValue());
                    }
                }
            }
            // reset command parameter if sub process
            if (cmdParam.containsKey(Constants.CMD_PARAM_SUB_PROCESS)) {
                processInstance.setCommandParam(command.getCommandParam());
            }
        } else {
            // generate one new process instance
            processInstance = generateNewProcessInstance(processDefinition, command, cmdParam);
        }
        if (Boolean.FALSE.equals(checkCmdParam(command, cmdParam))) {
            logger.error("command parameter check failed!");
            return null;
        }

        if (command.getScheduleTime() != null) {
            processInstance.setScheduleTime(command.getScheduleTime());
        }
        processInstance.setHost(host);

        ExecutionStatus runStatus = ExecutionStatus.RUNNING_EXECUTION;
        int runTime = processInstance.getRunTimes();
        switch (commandType) {
            case START_PROCESS:
                break;
            case START_FAILURE_TASK_PROCESS:
                // find failed tasks and init these tasks
                List<Integer> failedList = this.findTaskIdByInstanceState(processInstance.getId(), ExecutionStatus.FAILURE);
                List<Integer> toleranceList = this.findTaskIdByInstanceState(processInstance.getId(), ExecutionStatus.NEED_FAULT_TOLERANCE);
                List<Integer> killedList = this.findTaskIdByInstanceState(processInstance.getId(), ExecutionStatus.KILL);
                cmdParam.remove(Constants.CMD_PARAM_RECOVERY_START_NODE_STRING);

                failedList.addAll(killedList);
                failedList.addAll(toleranceList);
                for (Integer taskId : failedList) {
                    initTaskInstance(this.findTaskInstanceById(taskId));
                }
                cmdParam.put(Constants.CMD_PARAM_RECOVERY_START_NODE_STRING,
                        String.join(Constants.COMMA, convertIntListToString(failedList)));
                processInstance.setCommandParam(JSONUtils.toJsonString(cmdParam));
                processInstance.setRunTimes(runTime + 1);
                break;
            case START_CURRENT_TASK_PROCESS:
                break;
            case RECOVER_WAITTING_THREAD:
                break;
            case RECOVER_SUSPENDED_PROCESS:
                // find pause tasks and init task's state
                cmdParam.remove(Constants.CMD_PARAM_RECOVERY_START_NODE_STRING);
                List<Integer> suspendedNodeList = this.findTaskIdByInstanceState(processInstance.getId(), ExecutionStatus.PAUSE);
                List<Integer> stopNodeList = findTaskIdByInstanceState(processInstance.getId(),
                        ExecutionStatus.KILL);
                suspendedNodeList.addAll(stopNodeList);
                for (Integer taskId : suspendedNodeList) {
                    // initialize the pause state
                    initTaskInstance(this.findTaskInstanceById(taskId));
                }
                cmdParam.put(Constants.CMD_PARAM_RECOVERY_START_NODE_STRING, String.join(",", convertIntListToString(suspendedNodeList)));
                processInstance.setCommandParam(JSONUtils.toJsonString(cmdParam));
                processInstance.setRunTimes(runTime + 1);
                break;
            case RECOVER_TOLERANCE_FAULT_PROCESS:
                // recover tolerance fault process
                processInstance.setRecovery(Flag.YES);
                runStatus = processInstance.getState();
                break;
            case COMPLEMENT_DATA:
                // delete all the valid tasks when complement data
                List<TaskInstance> taskInstanceList = this.findValidTaskListByProcessId(processInstance.getId());
                for (TaskInstance taskInstance : taskInstanceList) {
                    taskInstance.setFlag(Flag.NO);
                    this.updateTaskInstance(taskInstance);
                }
                initComplementDataParam(processDefinition, processInstance, cmdParam);
                break;
            case REPEAT_RUNNING:
                // delete the recover task names from command parameter
                if (cmdParam.containsKey(Constants.CMD_PARAM_RECOVERY_START_NODE_STRING)) {
                    cmdParam.remove(Constants.CMD_PARAM_RECOVERY_START_NODE_STRING);
                    processInstance.setCommandParam(JSONUtils.toJsonString(cmdParam));
                }
                // delete all the valid tasks when repeat running
                List<TaskInstance> validTaskList = findValidTaskListByProcessId(processInstance.getId());
                for (TaskInstance taskInstance : validTaskList) {
                    taskInstance.setFlag(Flag.NO);
                    updateTaskInstance(taskInstance);
                }
                processInstance.setStartTime(new Date());
                processInstance.setEndTime(null);
                processInstance.setRunTimes(runTime + 1);
                initComplementDataParam(processDefinition, processInstance, cmdParam);
                break;
            case SCHEDULER:
                break;
            default:
                break;
        }
        processInstance.setState(runStatus);
        return processInstance;
    }

    /**
     * return complement data if the process start with complement data
     *
     * @param processInstance processInstance
     * @param command command
     * @return command type
     */
    private CommandType getCommandTypeIfComplement(ProcessInstance processInstance, Command command) {
        if (CommandType.COMPLEMENT_DATA == processInstance.getCmdTypeIfComplement()) {
            return CommandType.COMPLEMENT_DATA;
        } else {
            return command.getCommandType();
        }
    }

    /**
     * initialize complement data parameters
     *
     * @param processDefinition processDefinition
     * @param processInstance processInstance
     * @param cmdParam cmdParam
     */
    private void initComplementDataParam(ProcessDefinition processDefinition,
                                         ProcessInstance processInstance,
                                         Map<String, String> cmdParam) {
        if (!processInstance.isComplementData()) {
            return;
        }

        Date startComplementTime = DateUtils.parse(cmdParam.get(CMDPARAM_COMPLEMENT_DATA_START_DATE),
                YYYY_MM_DD_HH_MM_SS);
        if (Flag.NO == processInstance.getIsSubProcess()) {
            processInstance.setScheduleTime(startComplementTime);
        }
        processInstance.setGlobalParams(ParameterUtils.curingGlobalParams(
                processDefinition.getGlobalParamMap(),
                processDefinition.getGlobalParamList(),
                CommandType.COMPLEMENT_DATA, processInstance.getScheduleTime()));

    }

    /**
     * set sub work process parameters.
     * handle sub work process instance, update relation table and command parameters
     * set sub work process flag, extends parent work process command parameters
     *
     * @param subProcessInstance subProcessInstance
     * @return process instance
     */
    public ProcessInstance setSubProcessParam(ProcessInstance subProcessInstance) {
        String cmdParam = subProcessInstance.getCommandParam();
        if (StringUtils.isEmpty(cmdParam)) {
            return subProcessInstance;
        }
        Map<String, String> paramMap = JSONUtils.toMap(cmdParam);
        // write sub process id into cmd param.
        if (paramMap.containsKey(CMD_PARAM_SUB_PROCESS)
                && CMD_PARAM_EMPTY_SUB_PROCESS.equals(paramMap.get(CMD_PARAM_SUB_PROCESS))) {
            paramMap.remove(CMD_PARAM_SUB_PROCESS);
            paramMap.put(CMD_PARAM_SUB_PROCESS, String.valueOf(subProcessInstance.getId()));
            subProcessInstance.setCommandParam(JSONUtils.toJsonString(paramMap));
            subProcessInstance.setIsSubProcess(Flag.YES);
            this.saveProcessInstance(subProcessInstance);
        }
        // copy parent instance user def params to sub process..
        String parentInstanceId = paramMap.get(CMD_PARAM_SUB_PROCESS_PARENT_INSTANCE_ID);
        if (StringUtils.isNotEmpty(parentInstanceId)) {
            ProcessInstance parentInstance = findProcessInstanceDetailById(Integer.parseInt(parentInstanceId));
            if (parentInstance != null) {
                subProcessInstance.setGlobalParams(
                        joinGlobalParams(parentInstance.getGlobalParams(), subProcessInstance.getGlobalParams()));
                this.saveProcessInstance(subProcessInstance);
            } else {
                logger.error("sub process command params error, cannot find parent instance: {} ", cmdParam);
            }
        }
        ProcessInstanceMap processInstanceMap = JSONUtils.parseObject(cmdParam, ProcessInstanceMap.class);
        if (processInstanceMap == null || processInstanceMap.getParentProcessInstanceId() == 0) {
            return subProcessInstance;
        }
        // update sub process id to process map table
        processInstanceMap.setProcessInstanceId(subProcessInstance.getId());

        this.updateWorkProcessInstanceMap(processInstanceMap);
        return subProcessInstance;
    }

    /**
     * join parent global params into sub process.
     * only the keys doesn't in sub process global would be joined.
     *
     * @param parentGlobalParams parentGlobalParams
     * @param subGlobalParams subGlobalParams
     * @return global params join
     */
    private String joinGlobalParams(String parentGlobalParams, String subGlobalParams) {

        List<Property> parentPropertyList = JSONUtils.toList(parentGlobalParams, Property.class);
        List<Property> subPropertyList = JSONUtils.toList(subGlobalParams, Property.class);

        Map<String, String> subMap = subPropertyList.stream().collect(Collectors.toMap(Property::getProp, Property::getValue));

        for (Property parent : parentPropertyList) {
            if (!subMap.containsKey(parent.getProp())) {
                subPropertyList.add(parent);
            }
        }
        return JSONUtils.toJsonString(subPropertyList);
    }

    /**
     * initialize task instance
     *
     * @param taskInstance taskInstance
     */
    private void initTaskInstance(TaskInstance taskInstance) {

        if (!taskInstance.isSubProcess()
                && (taskInstance.getState().typeIsCancel() || taskInstance.getState().typeIsFailure())) {
            taskInstance.setFlag(Flag.NO);
            updateTaskInstance(taskInstance);
            return;
        }
        taskInstance.setState(ExecutionStatus.SUBMITTED_SUCCESS);
        updateTaskInstance(taskInstance);
    }

    /**
     * submit task to db
     * submit sub process to command
     *
     * @param taskInstance taskInstance
     * @return task instance
     */
    @Transactional(rollbackFor = Exception.class)
    public TaskInstance submitTask(TaskInstance taskInstance) {
        ProcessInstance processInstance = this.findProcessInstanceDetailById(taskInstance.getProcessInstanceId());
        logger.info("start submit task : {}, instance id:{}, state: {}",
                taskInstance.getName(), taskInstance.getProcessInstanceId(), processInstance.getState());
        //submit to db
        TaskInstance task = submitTaskInstanceToDB(taskInstance, processInstance);
        if (task == null) {
            logger.error("end submit task to db error, task name:{}, process id:{} state: {} ",
                    taskInstance.getName(), taskInstance.getProcessInstance(), processInstance.getState());
            return task;
        }
        if (!task.getState().typeIsFinished()) {
            createSubWorkProcess(processInstance, task);
        }

        logger.info("end submit task to db successfully:{} state:{} complete, instance id:{} state: {}  ",
                taskInstance.getName(), task.getState(), processInstance.getId(), processInstance.getState());
        return task;
    }

    /**
     * set work process instance map
     * consider o
     * repeat running  does not generate new sub process instance
     * set map {parent instance id, task instance id, 0(child instance id)}
     *
     * @param parentInstance parentInstance
     * @param parentTask parentTask
     * @return process instance map
     */
    private ProcessInstanceMap setProcessInstanceMap(ProcessInstance parentInstance, TaskInstance parentTask) {
        ProcessInstanceMap processMap = findWorkProcessMapByParent(parentInstance.getId(), parentTask.getId());
        if (processMap != null) {
            return processMap;
        }
        if (parentInstance.getCommandType() == CommandType.REPEAT_RUNNING) {
            // update current task id to map
            processMap = findPreviousTaskProcessMap(parentInstance, parentTask);
            if (processMap != null) {
                processMap.setParentTaskInstanceId(parentTask.getId());
                updateWorkProcessInstanceMap(processMap);
                return processMap;
            }
        }
        // new task
        processMap = new ProcessInstanceMap();
        processMap.setParentProcessInstanceId(parentInstance.getId());
        processMap.setParentTaskInstanceId(parentTask.getId());
        createWorkProcessInstanceMap(processMap);
        return processMap;
    }

    /**
     * find previous task work process map.
     *
     * @param parentProcessInstance parentProcessInstance
     * @param parentTask parentTask
     * @return process instance map
     */
    private ProcessInstanceMap findPreviousTaskProcessMap(ProcessInstance parentProcessInstance,
                                                          TaskInstance parentTask) {

        Integer preTaskId = 0;
        List<TaskInstance> preTaskList = this.findPreviousTaskListByWorkProcessId(parentProcessInstance.getId());
        for (TaskInstance task : preTaskList) {
            if (task.getName().equals(parentTask.getName())) {
                preTaskId = task.getId();
                ProcessInstanceMap map = findWorkProcessMapByParent(parentProcessInstance.getId(), preTaskId);
                if (map != null) {
                    return map;
                }
            }
        }
        logger.info("sub process instance is not found,parent task:{},parent instance:{}",
                parentTask.getId(), parentProcessInstance.getId());
        return null;
    }

    /**
     * create sub work process command
     *
     * @param parentProcessInstance parentProcessInstance
     * @param task task
     */
    public void createSubWorkProcess(ProcessInstance parentProcessInstance, TaskInstance task) {
        if (!task.isSubProcess()) {
            return;
        }
        //check create sub work flow firstly
        ProcessInstanceMap instanceMap = findWorkProcessMapByParent(parentProcessInstance.getId(), task.getId());
        if (null != instanceMap && CommandType.RECOVER_TOLERANCE_FAULT_PROCESS == parentProcessInstance.getCommandType()) {
            // recover failover tolerance would not create a new command when the sub command already have been created
            return;
        }
        instanceMap = setProcessInstanceMap(parentProcessInstance, task);
        ProcessInstance childInstance = null;
        if (instanceMap.getProcessInstanceId() != 0) {
            childInstance = findProcessInstanceById(instanceMap.getProcessInstanceId());
        }
        Command subProcessCommand = createSubProcessCommand(parentProcessInstance, childInstance, instanceMap, task);
        updateSubProcessDefinitionByParent(parentProcessInstance, subProcessCommand.getProcessDefinitionId());
        initSubInstanceState(childInstance);
        createCommand(subProcessCommand);
        logger.info("sub process command created: {} ", subProcessCommand);
    }

    /**
     * complement data needs transform parent parameter to child.
     */
    private String getSubWorkFlowParam(ProcessInstanceMap instanceMap, ProcessInstance parentProcessInstance, Map<String, String> fatherParams) {
        // set sub work process command
        String processMapStr = JSONUtils.toJsonString(instanceMap);
        Map<String, String> cmdParam = JSONUtils.toMap(processMapStr);
        if (parentProcessInstance.isComplementData()) {
            Map<String, String> parentParam = JSONUtils.toMap(parentProcessInstance.getCommandParam());
            String endTime = parentParam.get(CMDPARAM_COMPLEMENT_DATA_END_DATE);
            String startTime = parentParam.get(CMDPARAM_COMPLEMENT_DATA_START_DATE);
            cmdParam.put(CMDPARAM_COMPLEMENT_DATA_END_DATE, endTime);
            cmdParam.put(CMDPARAM_COMPLEMENT_DATA_START_DATE, startTime);
            processMapStr = JSONUtils.toJsonString(cmdParam);
        }
        if (fatherParams.size() != 0) {
            cmdParam.put(CMD_PARAM_FATHER_PARAMS, JSONUtils.toJsonString(fatherParams));
            processMapStr = JSONUtils.toJsonString(cmdParam);
        }
        return processMapStr;
    }

    public Map<String, String> getGlobalParamMap(String globalParams) {
        List<Property> propList;
        Map<String, String> globalParamMap = new HashMap<>();
        if (StringUtils.isNotEmpty(globalParams)) {
            propList = JSONUtils.toList(globalParams, Property.class);
            globalParamMap = propList.stream().collect(Collectors.toMap(Property::getProp, Property::getValue));
        }

        return globalParamMap;
    }

    /**
     * create sub work process command
     */
    public Command createSubProcessCommand(ProcessInstance parentProcessInstance,
                                           ProcessInstance childInstance,
                                           ProcessInstanceMap instanceMap,
                                           TaskInstance task) {
        CommandType commandType = getSubCommandType(parentProcessInstance, childInstance);
        TaskDefinition taskDefinition = taskDefinitionLogMapper.queryByDefinitionCodeAndVersion(
                task.getTaskCode(), task.getTaskDefinitionVersion()
        );
        Map<String, String> subProcessParam = JSONUtils.toMap(taskDefinition.getTaskParams());
        Integer childDefineId = Integer.parseInt(subProcessParam.get(Constants.CMD_PARAM_SUB_PROCESS_DEFINE_ID));

        Object localParams = subProcessParam.get(Constants.LOCAL_PARAMS);
        List<Property> allParam = JSONUtils.toList(JSONUtils.toJsonString(localParams), Property.class);
        Map<String, String> globalMap = this.getGlobalParamMap(parentProcessInstance.getGlobalParams());
        Map<String, String> fatherParams = new HashMap<>();
        if (CollectionUtils.isNotEmpty(allParam)) {
            for (Property info : allParam) {
                fatherParams.put(info.getProp(), globalMap.get(info.getProp()));
            }
        }
        String processParam = getSubWorkFlowParam(instanceMap, parentProcessInstance, fatherParams);

        return new Command(
                commandType,
                TaskDependType.TASK_POST,
                parentProcessInstance.getFailureStrategy(),
                parentProcessInstance.getExecutorId(),
                childDefineId,
                processParam,
                parentProcessInstance.getWarningType(),
                parentProcessInstance.getWarningGroupId(),
                parentProcessInstance.getScheduleTime(),
                task.getWorkerGroup(),
                parentProcessInstance.getProcessInstancePriority()
        );
    }

    /**
     * initialize sub work flow state
     * child instance state would be initialized when 'recovery from pause/stop/failure'
     */
    private void initSubInstanceState(ProcessInstance childInstance) {
        if (childInstance != null) {
            childInstance.setState(ExecutionStatus.RUNNING_EXECUTION);
            updateProcessInstance(childInstance);
        }
    }

    /**
     * get sub work flow command type
     * child instance exist: child command = fatherCommand
     * child instance not exists: child command = fatherCommand[0]
     */
    private CommandType getSubCommandType(ProcessInstance parentProcessInstance, ProcessInstance childInstance) {
        CommandType commandType = parentProcessInstance.getCommandType();
        if (childInstance == null) {
            String fatherHistoryCommand = parentProcessInstance.getHistoryCmd();
            commandType = CommandType.valueOf(fatherHistoryCommand.split(Constants.COMMA)[0]);
        }
        return commandType;
    }

    /**
     * update sub process definition
     *
     * @param parentProcessInstance parentProcessInstance
     * @param childDefinitionId childDefinitionId
     */
    private void updateSubProcessDefinitionByParent(ProcessInstance parentProcessInstance, int childDefinitionId) {
        ProcessDefinition fatherDefinition = this.findProcessDefinition(parentProcessInstance.getProcessDefinitionCode(),
                parentProcessInstance.getProcessDefinitionVersion());
        ProcessDefinition childDefinition = this.findProcessDefineById(childDefinitionId);
        if (childDefinition != null && fatherDefinition != null) {
            childDefinition.setWarningGroupId(fatherDefinition.getWarningGroupId());
            processDefineMapper.updateById(childDefinition);
        }
    }

    /**
     * submit task to mysql
     *
     * @param taskInstance taskInstance
     * @param processInstance processInstance
     * @return task instance
     */
    public TaskInstance submitTaskInstanceToDB(TaskInstance taskInstance, ProcessInstance processInstance) {
        ExecutionStatus processInstanceState = processInstance.getState();

        if (taskInstance.getState().typeIsFailure()) {
            if (taskInstance.isSubProcess()) {
                taskInstance.setRetryTimes(taskInstance.getRetryTimes() + 1);
            } else {
                if (processInstanceState != ExecutionStatus.READY_STOP
                        && processInstanceState != ExecutionStatus.READY_PAUSE) {
                    // failure task set invalid
                    taskInstance.setFlag(Flag.NO);
                    updateTaskInstance(taskInstance);
                    // crate new task instance
                    if (taskInstance.getState() != ExecutionStatus.NEED_FAULT_TOLERANCE) {
                        taskInstance.setRetryTimes(taskInstance.getRetryTimes() + 1);
                    }
                    taskInstance.setSubmitTime(null);
                    taskInstance.setStartTime(null);
                    taskInstance.setEndTime(null);
                    taskInstance.setFlag(Flag.YES);
                    taskInstance.setHost(null);
                    taskInstance.setId(0);
                }
            }
        }
        taskInstance.setExecutorId(processInstance.getExecutorId());
        taskInstance.setProcessInstancePriority(processInstance.getProcessInstancePriority());
        taskInstance.setState(getSubmitTaskState(taskInstance, processInstanceState));
        if (taskInstance.getSubmitTime() == null) {
            taskInstance.setSubmitTime(new Date());
        }
        if (taskInstance.getFirstSubmitTime() == null) {
            taskInstance.setFirstSubmitTime(taskInstance.getSubmitTime());
        }
        boolean saveResult = saveTaskInstance(taskInstance);
        if (!saveResult) {
            return null;
        }
        return taskInstance;
    }

    /**
     * get submit task instance state by the work process state
     * cannot modify the task state when running/kill/submit success, or this
     * task instance is already exists in task queue .
     * return pause if work process state is ready pause
     * return stop if work process state is ready stop
     * if all of above are not satisfied, return submit success
     *
     * @param taskInstance taskInstance
     * @param processInstanceState processInstanceState
     * @return process instance state
     */
    public ExecutionStatus getSubmitTaskState(TaskInstance taskInstance, ExecutionStatus processInstanceState) {
        ExecutionStatus state = taskInstance.getState();
        // running, delayed or killed
        // the task already exists in task queue
        // return state
        if (
                state == ExecutionStatus.RUNNING_EXECUTION
                        || state == ExecutionStatus.DELAY_EXECUTION
                        || state == ExecutionStatus.KILL
        ) {
            return state;
        }
        //return pasue /stop if process instance state is ready pause / stop
        // or return submit success
        if (processInstanceState == ExecutionStatus.READY_PAUSE) {
            state = ExecutionStatus.PAUSE;
        } else if (processInstanceState == ExecutionStatus.READY_STOP
                || !checkProcessStrategy(taskInstance)) {
            state = ExecutionStatus.KILL;
        } else {
            state = ExecutionStatus.SUBMITTED_SUCCESS;
        }
        return state;
    }

    /**
     * check process instance strategy
     *
     * @param taskInstance taskInstance
     * @return check strategy result
     */
    private boolean checkProcessStrategy(TaskInstance taskInstance) {
        ProcessInstance processInstance = this.findProcessInstanceById(taskInstance.getProcessInstanceId());
        FailureStrategy failureStrategy = processInstance.getFailureStrategy();
        if (failureStrategy == FailureStrategy.CONTINUE) {
            return true;
        }
        List<TaskInstance> taskInstances = this.findValidTaskListByProcessId(taskInstance.getProcessInstanceId());

        for (TaskInstance task : taskInstances) {
            if (task.getState() == ExecutionStatus.FAILURE
                    && task.getRetryTimes() >= task.getMaxRetryTimes()) {
                return false;
            }
        }
        return true;
    }

    /**
     * insert or update work process instance to data base
     *
     * @param processInstance processInstance
     */
    public void saveProcessInstance(ProcessInstance processInstance) {
        if (processInstance == null) {
            logger.error("save error, process instance is null!");
            return;
        }
        if (processInstance.getId() != 0) {
            processInstanceMapper.updateById(processInstance);
        } else {
            processInstanceMapper.insert(processInstance);
        }
    }

    /**
     * insert or update command
     *
     * @param command command
     * @return save command result
     */
    public int saveCommand(Command command) {
        if (command.getId() != 0) {
            return commandMapper.updateById(command);
        } else {
            return commandMapper.insert(command);
        }
    }

    /**
     * insert or update task instance
     *
     * @param taskInstance taskInstance
     * @return save task instance result
     */
    public boolean saveTaskInstance(TaskInstance taskInstance) {
        if (taskInstance.getId() != 0) {
            return updateTaskInstance(taskInstance);
        } else {
            return createTaskInstance(taskInstance);
        }
    }

    /**
     * insert task instance
     *
     * @param taskInstance taskInstance
     * @return create task instance result
     */
    public boolean createTaskInstance(TaskInstance taskInstance) {
        int count = taskInstanceMapper.insert(taskInstance);
        return count > 0;
    }

    /**
     * update task instance
     *
     * @param taskInstance taskInstance
     * @return update task instance result
     */
    public boolean updateTaskInstance(TaskInstance taskInstance) {
        int count = taskInstanceMapper.updateById(taskInstance);
        return count > 0;
    }

    /**
     * find task instance by id
     *
     * @param taskId task id
     * @return task intance
     */
    public TaskInstance findTaskInstanceById(Integer taskId) {
        return taskInstanceMapper.selectById(taskId);
    }

    /**
     * package task instance，associate processInstance and processDefine
     *
     * @param taskInstId taskInstId
     * @return task instance
     */
    public TaskInstance getTaskInstanceDetailByTaskId(int taskInstId) {
        // get task instance
        TaskInstance taskInstance = findTaskInstanceById(taskInstId);
        if (taskInstance == null) {
            return null;
        }
        // get process instance
        ProcessInstance processInstance = findProcessInstanceDetailById(taskInstance.getProcessInstanceId());
        // get process define
        ProcessDefinition processDefine = findProcessDefinition(processInstance.getProcessDefinitionCode(),
                processInstance.getProcessDefinitionVersion());
        taskInstance.setProcessInstance(processInstance);
        taskInstance.setProcessDefine(processDefine);
        TaskDefinition taskDefinition = taskDefinitionLogMapper.queryByDefinitionCodeAndVersion(
                taskInstance.getTaskCode(),
                taskInstance.getTaskDefinitionVersion());
        taskInstance.setTaskDefine(taskDefinition);
        return taskInstance;
    }

    /**
     * get id list by task state
     *
     * @param instanceId instanceId
     * @param state state
     * @return task instance states
     */
    public List<Integer> findTaskIdByInstanceState(int instanceId, ExecutionStatus state) {
        return taskInstanceMapper.queryTaskByProcessIdAndState(instanceId, state.ordinal());
    }

    /**
     * find valid task list by process definition id
     *
     * @param processInstanceId processInstanceId
     * @return task instance list
     */
    public List<TaskInstance> findValidTaskListByProcessId(Integer processInstanceId) {
        return taskInstanceMapper.findValidTaskListByProcessId(processInstanceId, Flag.YES);
    }

    /**
     * find previous task list by work process id
     *
     * @param processInstanceId processInstanceId
     * @return task instance list
     */
    public List<TaskInstance> findPreviousTaskListByWorkProcessId(Integer processInstanceId) {
        return taskInstanceMapper.findValidTaskListByProcessId(processInstanceId, Flag.NO);
    }

    /**
     * update work process instance map
     *
     * @param processInstanceMap processInstanceMap
     * @return update process instance result
     */
    public int updateWorkProcessInstanceMap(ProcessInstanceMap processInstanceMap) {
        return processInstanceMapMapper.updateById(processInstanceMap);
    }

    /**
     * create work process instance map
     *
     * @param processInstanceMap processInstanceMap
     * @return create process instance result
     */
    public int createWorkProcessInstanceMap(ProcessInstanceMap processInstanceMap) {
        int count = 0;
        if (processInstanceMap != null) {
            return processInstanceMapMapper.insert(processInstanceMap);
        }
        return count;
    }

    /**
     * find work process map by parent process id and parent task id.
     *
     * @param parentWorkProcessId parentWorkProcessId
     * @param parentTaskId parentTaskId
     * @return process instance map
     */
    public ProcessInstanceMap findWorkProcessMapByParent(Integer parentWorkProcessId, Integer parentTaskId) {
        return processInstanceMapMapper.queryByParentId(parentWorkProcessId, parentTaskId);
    }

    /**
     * delete work process map by parent process id
     *
     * @param parentWorkProcessId parentWorkProcessId
     * @return delete process map result
     */
    public int deleteWorkProcessMapByParentId(int parentWorkProcessId) {
        return processInstanceMapMapper.deleteByParentProcessId(parentWorkProcessId);

    }

    /**
     * find sub process instance
     *
     * @param parentProcessId parentProcessId
     * @param parentTaskId parentTaskId
     * @return process instance
     */
    public ProcessInstance findSubProcessInstance(Integer parentProcessId, Integer parentTaskId) {
        ProcessInstance processInstance = null;
        ProcessInstanceMap processInstanceMap = processInstanceMapMapper.queryByParentId(parentProcessId, parentTaskId);
        if (processInstanceMap == null || processInstanceMap.getProcessInstanceId() == 0) {
            return processInstance;
        }
        processInstance = findProcessInstanceById(processInstanceMap.getProcessInstanceId());
        return processInstance;
    }

    /**
     * find parent process instance
     *
     * @param subProcessId subProcessId
     * @return process instance
     */
    public ProcessInstance findParentProcessInstance(Integer subProcessId) {
        ProcessInstance processInstance = null;
        ProcessInstanceMap processInstanceMap = processInstanceMapMapper.queryBySubProcessId(subProcessId);
        if (processInstanceMap == null || processInstanceMap.getProcessInstanceId() == 0) {
            return processInstance;
        }
        processInstance = findProcessInstanceById(processInstanceMap.getParentProcessInstanceId());
        return processInstance;
    }

    /**
     * change task state
     *
     * @param state state
     * @param startTime startTime
     * @param host host
     * @param executePath executePath
     * @param logPath logPath
     * @param taskInstId taskInstId
     */
    public void changeTaskState(TaskInstance taskInstance, ExecutionStatus state, Date startTime, String host,
                                String executePath,
                                String logPath,
                                int taskInstId) {
        taskInstance.setState(state);
        taskInstance.setStartTime(startTime);
        taskInstance.setHost(host);
        taskInstance.setExecutePath(executePath);
        taskInstance.setLogPath(logPath);
        saveTaskInstance(taskInstance);
    }

    /**
     * update process instance
     *
     * @param processInstance processInstance
     * @return update process instance result
     */
    public int updateProcessInstance(ProcessInstance processInstance) {
        return processInstanceMapper.updateById(processInstance);
    }

    /**
<<<<<<< HEAD
=======
     * update the process instance
     *
     * @param processInstanceId processInstanceId
     * @param processJson processJson
     * @param globalParams globalParams
     * @param scheduleTime scheduleTime
     * @param flag flag
     * @param locations locations
     * @param connects connects
     * @return update process instance result
     */
    public int updateProcessInstance(Integer processInstanceId, String processJson,
                                     String globalParams, Date scheduleTime, Flag flag,
                                     String locations, String connects) {
        ProcessInstance processInstance = processInstanceMapper.queryDetailById(processInstanceId);
        if (processInstance != null) {
            processInstance.setProcessInstanceJson(processJson);
            processInstance.setGlobalParams(globalParams);
            processInstance.setScheduleTime(scheduleTime);
            processInstance.setLocations(locations);
            processInstance.setConnects(connects);
            return processInstanceMapper.updateById(processInstance);
        }
        return 0;
    }

    /**
>>>>>>> 6b8461e9
     * change task state
     *
     * @param state state
     * @param endTime endTime
     * @param taskInstId taskInstId
     * @param varPool varPool
     */
    public void changeTaskState(TaskInstance taskInstance, ExecutionStatus state,
                                Date endTime,
                                int processId,
                                String appIds,
                                int taskInstId,
                                String varPool,
                                String result) {
        taskInstance.setPid(processId);
        taskInstance.setAppLink(appIds);
        taskInstance.setState(state);
        taskInstance.setEndTime(endTime);
        taskInstance.setVarPool(varPool);
        changeOutParam(result, taskInstance);
        saveTaskInstance(taskInstance);
    }

    public void changeOutParam(String result, TaskInstance taskInstance) {
        if (StringUtils.isEmpty(result)) {
            return;
        }
        List<Map<String, String>> workerResultParam = getListMapByString(result);
        if (CollectionUtils.isEmpty(workerResultParam)) {
            return;
        }
        //if the result more than one line,just get the first .
        Map<String, String> row = workerResultParam.get(0);
        if (row == null || row.size() == 0) {
            return;
        }
        Map<String, Object> taskParams = JSONUtils.toMap(taskInstance.getTaskParams(), String.class, Object.class);
        Object localParams = taskParams.get(LOCAL_PARAMS);
        if (localParams == null) {
            return;
        }
        ProcessInstance processInstance = this.processInstanceMapper.queryDetailById(taskInstance.getProcessInstanceId());
        List<Property> params4Property = JSONUtils.toList(processInstance.getGlobalParams(), Property.class);
        Map<String, Property> allParamMap = params4Property.stream().collect(Collectors.toMap(Property::getProp, Property -> Property));

        List<Property> allParam = JSONUtils.toList(JSONUtils.toJsonString(localParams), Property.class);
        for (Property info : allParam) {
            if (info.getDirect() == Direct.OUT) {
                String paramName = info.getProp();
                Property property = allParamMap.get(paramName);
                if (property == null) {
                    continue;
                }
                String value = String.valueOf(row.get(paramName));
                if (StringUtils.isNotEmpty(value)) {
                    property.setValue(value);
                    info.setValue(value);
                }
            }
        }
        taskParams.put(LOCAL_PARAMS, allParam);
        taskInstance.setTaskParams(JSONUtils.toJsonString(taskParams));
        String params4ProcessString = JSONUtils.toJsonString(params4Property);
        int updateCount = this.processInstanceMapper.updateGlobalParamsById(params4ProcessString, processInstance.getId());
        logger.info("updateCount:{}, params4Process:{}, processInstanceId:{}", updateCount, params4ProcessString, processInstance.getId());
    }

    public List<Map<String, String>> getListMapByString(String json) {
        List<Map<String, String>> allParams = new ArrayList<>();
        ArrayNode paramsByJson = JSONUtils.parseArray(json);
        Iterator<JsonNode> listIterator = paramsByJson.iterator();
        while (listIterator.hasNext()) {
            Map<String, String> param = JSONUtils.toMap(listIterator.next().toString(), String.class, String.class);
            allParams.add(param);
        }
        return allParams;
    }

    /**
     * convert integer list to string list
     *
     * @param intList intList
     * @return string list
     */
    public List<String> convertIntListToString(List<Integer> intList) {
        if (intList == null) {
            return new ArrayList<>();
        }
        List<String> result = new ArrayList<>(intList.size());
        for (Integer intVar : intList) {
            result.add(String.valueOf(intVar));
        }
        return result;
    }

    /**
     * query schedule by id
     *
     * @param id id
     * @return schedule
     */
    public Schedule querySchedule(int id) {
        return scheduleMapper.selectById(id);
    }

    /**
     * query Schedule by processDefinitionId
     *
     * @param processDefinitionId processDefinitionId
     * @see Schedule
     */
    public List<Schedule> queryReleaseSchedulerListByProcessDefinitionId(int processDefinitionId) {
        return scheduleMapper.queryReleaseSchedulerListByProcessDefinitionId(processDefinitionId);
    }

    /**
     * query need failover process instance
     *
     * @param host host
     * @return process instance list
     */
    public List<ProcessInstance> queryNeedFailoverProcessInstances(String host) {
        return processInstanceMapper.queryByHostAndStatus(host, stateArray);
    }

    /**
     * process need failover process instance
     *
     * @param processInstance processInstance
     */
    @Transactional(rollbackFor = RuntimeException.class)
    public void processNeedFailoverProcessInstances(ProcessInstance processInstance) {
        //1 update processInstance host is null
        processInstance.setHost(Constants.NULL);
        processInstanceMapper.updateById(processInstance);

        ProcessDefinition processDefinition = findProcessDefinition(processInstance.getProcessDefinitionCode(), processInstance.getProcessDefinitionVersion());

        //2 insert into recover command
        Command cmd = new Command();
        cmd.setProcessDefinitionId(processDefinition.getId());
        cmd.setCommandParam(String.format("{\"%s\":%d}", Constants.CMD_PARAM_RECOVER_PROCESS_ID_STRING, processInstance.getId()));
        cmd.setExecutorId(processInstance.getExecutorId());
        cmd.setCommandType(CommandType.RECOVER_TOLERANCE_FAULT_PROCESS);
        createCommand(cmd);
    }

    /**
     * query all need failover task instances by host
     *
     * @param host host
     * @return task instance list
     */
    public List<TaskInstance> queryNeedFailoverTaskInstances(String host) {
        return taskInstanceMapper.queryByHostAndStatus(host,
                stateArray);
    }

    /**
     * find data source by id
     *
     * @param id id
     * @return datasource
     */
    public DataSource findDataSourceById(int id) {
        return dataSourceMapper.selectById(id);
    }

    /**
     * update process instance state by id
     *
     * @param processInstanceId processInstanceId
     * @param executionStatus executionStatus
     * @return update process result
     */
    public int updateProcessInstanceState(Integer processInstanceId, ExecutionStatus executionStatus) {
        ProcessInstance instance = processInstanceMapper.selectById(processInstanceId);
        instance.setState(executionStatus);
        return processInstanceMapper.updateById(instance);

    }

    /**
     * find process instance by the task id
     *
     * @param taskId taskId
     * @return process instance
     */
    public ProcessInstance findProcessInstanceByTaskId(int taskId) {
        TaskInstance taskInstance = taskInstanceMapper.selectById(taskId);
        if (taskInstance != null) {
            return processInstanceMapper.selectById(taskInstance.getProcessInstanceId());
        }
        return null;
    }

    /**
     * find udf function list by id list string
     *
     * @param ids ids
     * @return udf function list
     */
    public List<UdfFunc> queryUdfFunListByIds(int[] ids) {
        return udfFuncMapper.queryUdfByIdStr(ids, null);
    }

    /**
     * find tenant code by resource name
     *
     * @param resName resource name
     * @param resourceType resource type
     * @return tenant code
     */
    public String queryTenantCodeByResName(String resName, ResourceType resourceType) {
        // in order to query tenant code successful although the version is older
        String fullName = resName.startsWith("/") ? resName : String.format("/%s", resName);

        List<Resource> resourceList = resourceMapper.queryResource(fullName, resourceType.ordinal());
        if (CollectionUtils.isEmpty(resourceList)) {
            return StringUtils.EMPTY;
        }
        int userId = resourceList.get(0).getUserId();
        User user = userMapper.selectById(userId);
        if (Objects.isNull(user)) {
            return StringUtils.EMPTY;
        }
        Tenant tenant = tenantMapper.selectById(user.getTenantId());
        if (Objects.isNull(tenant)) {
            return StringUtils.EMPTY;
        }
        return tenant.getTenantCode();
    }

    /**
     * find schedule list by process define id.
     *
     * @param ids ids
     * @return schedule list
     */
    public List<Schedule> selectAllByProcessDefineId(int[] ids) {
        return scheduleMapper.selectAllByProcessDefineArray(
                ids);
    }

    /**
     * get dependency cycle by work process define id and scheduler fire time
     *
     * @param masterId masterId
     * @param processDefinitionId processDefinitionId
     * @param scheduledFireTime the time the task schedule is expected to trigger
     * @return CycleDependency
     * @throws Exception if error throws Exception
     */
    public CycleDependency getCycleDependency(int masterId, int processDefinitionId, Date scheduledFireTime) throws Exception {
        List<CycleDependency> list = getCycleDependencies(masterId, new int[]{processDefinitionId}, scheduledFireTime);
        return !list.isEmpty() ? list.get(0) : null;

    }

    /**
     * get dependency cycle list by work process define id list and scheduler fire time
     *
     * @param masterId masterId
     * @param ids ids
     * @param scheduledFireTime the time the task schedule is expected to trigger
     * @return CycleDependency list
     * @throws Exception if error throws Exception
     */
    public List<CycleDependency> getCycleDependencies(int masterId, int[] ids, Date scheduledFireTime) throws Exception {
        List<CycleDependency> cycleDependencyList = new ArrayList<>();
        if (null == ids || ids.length == 0) {
            logger.warn("ids[] is empty!is invalid!");
            return cycleDependencyList;
        }
        if (scheduledFireTime == null) {
            logger.warn("scheduledFireTime is null!is invalid!");
            return cycleDependencyList;
        }

        String strCrontab = "";
        CronExpression depCronExpression;
        Cron depCron;
        List<Date> list;
        List<Schedule> schedules = this.selectAllByProcessDefineId(ids);
        // for all scheduling information
        for (Schedule depSchedule : schedules) {
            strCrontab = depSchedule.getCrontab();
            depCronExpression = CronUtils.parse2CronExpression(strCrontab);
            depCron = CronUtils.parse2Cron(strCrontab);
            CycleEnum cycleEnum = CronUtils.getMiniCycle(depCron);
            if (cycleEnum == null) {
                logger.error("{} is not valid", strCrontab);
                continue;
            }
            Calendar calendar = Calendar.getInstance();
            switch (cycleEnum) {
                case HOUR:
                    calendar.add(Calendar.HOUR, -25);
                    break;
                case DAY:
                case WEEK:
                    calendar.add(Calendar.DATE, -32);
                    break;
                case MONTH:
                    calendar.add(Calendar.MONTH, -13);
                    break;
                default:
                    String cycleName = cycleEnum.name();
                    logger.warn("Dependent process definition's  cycleEnum is {},not support!!", cycleName);
                    continue;
            }
            Date start = calendar.getTime();

            if (depSchedule.getProcessDefinitionId() == masterId) {
                list = CronUtils.getSelfFireDateList(start, scheduledFireTime, depCronExpression);
            } else {
                list = CronUtils.getFireDateList(start, scheduledFireTime, depCronExpression);
            }
            if (!list.isEmpty()) {
                start = list.get(list.size() - 1);
                CycleDependency dependency = new CycleDependency(depSchedule.getProcessDefinitionId(), start, CronUtils.getExpirationTime(start, cycleEnum), cycleEnum);
                cycleDependencyList.add(dependency);
            }

        }
        return cycleDependencyList;
    }

    /**
     * find last scheduler process instance in the date interval
     *
     * @param definitionCode definitionCode
     * @param dateInterval dateInterval
     * @return process instance
     */
    public ProcessInstance findLastSchedulerProcessInterval(Long definitionCode, DateInterval dateInterval) {
        return processInstanceMapper.queryLastSchedulerProcess(definitionCode,
                dateInterval.getStartTime(),
                dateInterval.getEndTime());
    }

    /**
     * find last manual process instance interval
     *
     * @param definitionCode process definition code
     * @param dateInterval dateInterval
     * @return process instance
     */
    public ProcessInstance findLastManualProcessInterval(Long definitionCode, DateInterval dateInterval) {
        return processInstanceMapper.queryLastManualProcess(definitionCode,
                dateInterval.getStartTime(),
                dateInterval.getEndTime());
    }

    /**
     * find last running process instance
     *
<<<<<<< HEAD
     * @param definitionCode process definition code
=======
     * @param definitionId process definition id
>>>>>>> 6b8461e9
     * @param startTime start time
     * @param endTime end time
     * @return process instance
     */
    public ProcessInstance findLastRunningProcess(Long definitionCode, Date startTime, Date endTime) {
        return processInstanceMapper.queryLastRunningProcess(definitionCode,
                startTime,
                endTime,
                stateArray);
    }

    /**
     * query user queue by process instance id
     *
     * @param processInstanceId processInstanceId
     * @return queue
     */
    public String queryUserQueueByProcessInstanceId(int processInstanceId) {

        String queue = "";
        ProcessInstance processInstance = processInstanceMapper.selectById(processInstanceId);
        if (processInstance == null) {
            return queue;
        }
        User executor = userMapper.selectById(processInstance.getExecutorId());
        if (executor != null) {
            queue = executor.getQueue();
        }
        return queue;
    }

    /**
     * query project name and user name by processInstanceId.
     *
     * @param processInstanceId processInstanceId
     * @return projectName and userName
     */
    public ProjectUser queryProjectWithUserByProcessInstanceId(int processInstanceId) {
        return projectMapper.queryProjectWithUserByProcessInstanceId(processInstanceId);
    }

    /**
     * get task worker group
     *
     * @param taskInstance taskInstance
     * @return workerGroupId
     */
    public String getTaskWorkerGroup(TaskInstance taskInstance) {
        String workerGroup = taskInstance.getWorkerGroup();

        if (StringUtils.isNotBlank(workerGroup)) {
            return workerGroup;
        }
        int processInstanceId = taskInstance.getProcessInstanceId();
        ProcessInstance processInstance = findProcessInstanceById(processInstanceId);

        if (processInstance != null) {
            return processInstance.getWorkerGroup();
        }
        logger.info("task : {} will use default worker group", taskInstance.getId());
        return Constants.DEFAULT_WORKER_GROUP;
    }

    /**
     * get have perm project list
     *
     * @param userId userId
     * @return project list
     */
    public List<Project> getProjectListHavePerm(int userId) {
        List<Project> createProjects = projectMapper.queryProjectCreatedByUser(userId);
        List<Project> authedProjects = projectMapper.queryAuthedProjectListByUserId(userId);

        if (createProjects == null) {
            createProjects = new ArrayList<>();
        }

        if (authedProjects != null) {
            createProjects.addAll(authedProjects);
        }
        return createProjects;
    }

    /**
     * get have perm project ids
     *
     * @param userId userId
     * @return project codes
     */
    public List<Long> getProjectIdListHavePerm(int userId) {

        List<Long> projectCodeList = new ArrayList<>();
        for (Project project : getProjectListHavePerm(userId)) {
            projectCodeList.add(project.getCode());
        }
        return projectCodeList;
    }

    /**
     * list unauthorized udf function
     *
     * @param userId user id
     * @param needChecks data source id array
     * @return unauthorized udf function list
     */
    public <T> List<T> listUnauthorized(int userId, T[] needChecks, AuthorizationType authorizationType) {
        List<T> resultList = new ArrayList<>();

        if (Objects.nonNull(needChecks) && needChecks.length > 0) {
            Set<T> originResSet = new HashSet<>(Arrays.asList(needChecks));

            switch (authorizationType) {
                case RESOURCE_FILE_ID:
                case UDF_FILE:
                    List<Resource> ownUdfResources = resourceMapper.listAuthorizedResourceById(userId, needChecks);
                    addAuthorizedResources(ownUdfResources, userId);
                    Set<Integer> authorizedResourceFiles = ownUdfResources.stream().map(Resource::getId).collect(toSet());
                    originResSet.removeAll(authorizedResourceFiles);
                    break;
                case RESOURCE_FILE_NAME:
                    List<Resource> ownResources = resourceMapper.listAuthorizedResource(userId, needChecks);
                    addAuthorizedResources(ownResources, userId);
                    Set<String> authorizedResources = ownResources.stream().map(Resource::getFullName).collect(toSet());
                    originResSet.removeAll(authorizedResources);
                    break;
                case DATASOURCE:
                    Set<Integer> authorizedDatasources = dataSourceMapper.listAuthorizedDataSource(userId, needChecks).stream().map(DataSource::getId).collect(toSet());
                    originResSet.removeAll(authorizedDatasources);
                    break;
                case UDF:
                    Set<Integer> authorizedUdfs = udfFuncMapper.listAuthorizedUdfFunc(userId, needChecks).stream().map(UdfFunc::getId).collect(toSet());
                    originResSet.removeAll(authorizedUdfs);
                    break;
                default:
                    break;
            }

            resultList.addAll(originResSet);
        }

        return resultList;
    }

    /**
     * get user by user id
     *
     * @param userId user id
     * @return User
     */
    public User getUserById(int userId) {
        return userMapper.selectById(userId);
    }

    /**
     * get resource by resource id
     *
     * @param resourceId resource id
     * @return Resource
     */
    public Resource getResourceById(int resourceId) {
        return resourceMapper.selectById(resourceId);
    }

    /**
     * list resources by ids
     *
     * @param resIds resIds
     * @return resource list
     */
    public List<Resource> listResourceByIds(Integer[] resIds) {
        return resourceMapper.listResourceByIds(resIds);
    }

    /**
     * format task app id in task instance
     */
    public String formatTaskAppId(TaskInstance taskInstance) {
        ProcessInstance processInstance = findProcessInstanceById(taskInstance.getProcessInstanceId());
        if (processInstance == null) {
            return "";
        }
<<<<<<< HEAD
        ProcessDefinition definition = findProcessDefinition(processInstance.getProcessDefinitionCode(), processInstance.getProcessDefinitionVersion());
        if (definition == null) {
            return "";
        }
        return String.format("%s_%s_%s", definition.getId(), processInstance.getId(), taskInstance.getId());
    }


    /**
     * switch process definition version to process definition log version
     */
    public int processDefinitionToDB(ProcessDefinition processDefinition, ProcessDefinitionLog processDefinitionLog, Boolean isFromProcessDefine) {
        if (null == processDefinition || null == processDefinitionLog) {
            return Constants.DEFINITION_FAILURE;
        }

        processDefinitionLog.setId(processDefinition.getId());
        processDefinitionLog.setReleaseState(isFromProcessDefine ? ReleaseState.OFFLINE : ReleaseState.ONLINE);
        processDefinitionLog.setFlag(Flag.YES);

        int result;
        if (0 == processDefinition.getId()) {
            result = processDefineMapper.insert(processDefinitionLog);
        } else {
            result = processDefineMapper.updateById(processDefinitionLog);
        }
        return result;
    }

    /**
     * switch process definition version to process definition log version
     */
    public int switchVersion(ProcessDefinition processDefinition, ProcessDefinitionLog processDefinitionLog) {
        int switchResult = processDefinitionToDB(processDefinition, processDefinitionLog, true);
        if (switchResult != Constants.DEFINITION_FAILURE) {
            switchProcessTaskRelationVersion(processDefinition);
        }
        return switchResult;
    }

    public void switchProcessTaskRelationVersion(ProcessDefinition processDefinition) {
        List<ProcessTaskRelation> processTaskRelationList = processTaskRelationMapper.queryByProcessCode(processDefinition.getProjectCode(), processDefinition.getCode());
        if (!processTaskRelationList.isEmpty()) {
            processTaskRelationMapper.deleteByCode(processDefinition.getProjectCode(), processDefinition.getCode());
        }
        List<ProcessTaskRelationLog> processTaskRelationLogList = processTaskRelationLogMapper.queryByProcessCodeAndVersion(processDefinition.getCode(), processDefinition.getVersion());
        for (ProcessTaskRelationLog processTaskRelationLog : processTaskRelationLogList) {
            processTaskRelationMapper.insert(processTaskRelationLog);
        }
    }

    /**
     * update task definition
     */
    public int updateTaskDefinition(User operator, Long projectCode, TaskNode taskNode, TaskDefinition taskDefinition) {
        Integer version = taskDefinitionLogMapper.queryMaxVersionForDefinition(taskDefinition.getCode());
        Date now = new Date();
        taskDefinition.setProjectCode(projectCode);
        taskDefinition.setUserId(operator.getId());
        taskDefinition.setVersion(version == null || version == 0 ? 1 : version + 1);
        taskDefinition.setUpdateTime(now);
        setTaskFromTaskNode(taskNode, taskDefinition);
        int update = taskDefinitionMapper.updateById(taskDefinition);
        // save task definition log
        TaskDefinitionLog taskDefinitionLog = new TaskDefinitionLog(taskDefinition);
        taskDefinitionLog.setOperator(operator.getId());
        taskDefinitionLog.setOperateTime(now);
        int insert = taskDefinitionLogMapper.insert(taskDefinitionLog);
        return insert & update;
    }

    private void setTaskFromTaskNode(TaskNode taskNode, TaskDefinition taskDefinition) {
        taskDefinition.setName(taskNode.getName());
        taskDefinition.setDescription(taskNode.getDesc());
        taskDefinition.setTaskType(taskNode.getType().toUpperCase());
        taskDefinition.setTaskParams(taskNode.getTaskParams());
        taskDefinition.setFlag(taskNode.isForbidden() ? Flag.NO : Flag.YES);
        taskDefinition.setTaskPriority(taskNode.getTaskInstancePriority());
        taskDefinition.setWorkerGroup(taskNode.getWorkerGroup());
        taskDefinition.setFailRetryTimes(taskNode.getMaxRetryTimes());
        taskDefinition.setFailRetryInterval(taskNode.getRetryInterval());
        taskDefinition.setTimeoutFlag(taskNode.getTaskTimeoutParameter().getEnable() ? TimeoutFlag.OPEN : TimeoutFlag.CLOSE);
        taskDefinition.setTimeoutNotifyStrategy(taskNode.getTaskTimeoutParameter().getStrategy());
        taskDefinition.setTimeout(taskNode.getTaskTimeoutParameter().getInterval());
        taskDefinition.setDelayTime(taskNode.getDelayTime());
        taskDefinition.setResourceIds(getResourceIds(taskDefinition));
    }

    /**
     * get resource ids
     *
     * @param taskDefinition taskDefinition
     * @return resource ids
     */
    public String getResourceIds(TaskDefinition taskDefinition) {
        Set<Integer> resourceIds = null;
        AbstractParameters params = TaskParametersUtils.getParameters(taskDefinition.getTaskType(), taskDefinition.getTaskParams());
        if (params != null && CollectionUtils.isNotEmpty(params.getResourceFilesList())) {
            resourceIds = params.getResourceFilesList().
                    stream()
                    .filter(t -> t.getId() != 0)
                    .map(ResourceInfo::getId)
                    .collect(Collectors.toSet());
        }
        if (CollectionUtils.isEmpty(resourceIds)) {
            return StringUtils.EMPTY;
        }
        return StringUtils.join(resourceIds, ",");
    }

    /**
     * save processDefinition (including create or update processDefinition)
     */
    public int saveProcessDefinition(User operator, Project project, String name, String desc, String locations,
                                     String connects, ProcessData processData, ProcessDefinition processDefinition,
                                     Boolean isFromProcessDefine) {
        ProcessDefinitionLog processDefinitionLog = insertProcessDefinitionLog(operator, processDefinition.getCode(),
                name, processData, project, desc, locations, connects);
        Map<String, TaskDefinition> taskDefinitionMap = handleTaskDefinition(operator, project.getCode(), processData.getTasks(), isFromProcessDefine);
        if (Constants.DEFINITION_FAILURE == handleTaskRelation(operator, project.getCode(), processDefinitionLog, processData.getTasks(), taskDefinitionMap)) {
            return Constants.DEFINITION_FAILURE;
        }
        return processDefinitionToDB(processDefinition, processDefinitionLog, isFromProcessDefine);
    }

    /**
     * save processDefinition
     */
    public ProcessDefinitionLog insertProcessDefinitionLog(User operator, Long processDefinitionCode, String processDefinitionName,
                                                           ProcessData processData, Project project,
                                                           String desc, String locations, String connects) {
        ProcessDefinitionLog processDefinitionLog = new ProcessDefinitionLog();
        Integer version = processDefineLogMapper.queryMaxVersionForDefinition(processDefinitionCode);
        processDefinitionLog.setUserId(operator.getId());
        processDefinitionLog.setCode(processDefinitionCode);
        processDefinitionLog.setVersion(version == null || version == 0 ? 1 : version + 1);
        processDefinitionLog.setName(processDefinitionName);
        processDefinitionLog.setReleaseState(ReleaseState.OFFLINE);
        processDefinitionLog.setProjectCode(project.getCode());
        processDefinitionLog.setDescription(desc);
        processDefinitionLog.setLocations(locations);
        processDefinitionLog.setConnects(connects);
        processDefinitionLog.setTimeout(processData.getTimeout());
        processDefinitionLog.setTenantId(processData.getTenantId());
        processDefinitionLog.setOperator(operator.getId());
        Date now = new Date();
        processDefinitionLog.setOperateTime(now);
        processDefinitionLog.setUpdateTime(now);
        processDefinitionLog.setCreateTime(now);

        //custom global params
        List<Property> globalParamsList = new ArrayList<>();
        if (CollectionUtils.isNotEmpty(processData.getGlobalParams())) {
            Set<Property> userDefParamsSet = new HashSet<>(processData.getGlobalParams());
            globalParamsList = new ArrayList<>(userDefParamsSet);
        }
        processDefinitionLog.setGlobalParamList(globalParamsList);
        processDefinitionLog.setFlag(Flag.YES);
        int insert = processDefineLogMapper.insert(processDefinitionLog);
        if (insert > 0) {
            return processDefinitionLog;
        }
        return null;
    }

    /**
     * handle task definition
     */
    public Map<String, TaskDefinition> handleTaskDefinition(User operator, Long projectCode, List<TaskNode> taskNodes, Boolean isFromProcessDefine) {
        if (taskNodes == null) {
            return null;
        }
        Map<String, TaskDefinition> taskDefinitionMap = new HashMap<>();
        for (TaskNode taskNode : taskNodes) {
            TaskDefinition taskDefinition = taskDefinitionMapper.queryByDefinitionCode(taskNode.getCode());
            if (taskDefinition == null) {
                try {
                    long code = SnowFlakeUtils.getInstance().nextId();
                    taskDefinition = new TaskDefinition();
                    taskDefinition.setCode(code);
                } catch (SnowFlakeException e) {
                    throw new ServiceException("Task code get error", e);
                }
                saveTaskDefinition(operator, projectCode, taskNode, taskDefinition);
            } else {
                if (isFromProcessDefine && isTaskOnline(taskDefinition.getCode())) {
                    throw new ServiceException(String.format("The task %s is on line in process", taskNode.getName()));
                }
                updateTaskDefinition(operator, projectCode, taskNode, taskDefinition);
            }
            taskDefinitionMap.put(taskNode.getName(), taskDefinition);
        }
        return taskDefinitionMap;
    }

    /**
     * handle task relations
     */
    public int handleTaskRelation(User operator,
                                  Long projectCode,
                                  ProcessDefinition processDefinition,
                                  List<TaskNode> taskNodes,
                                  Map<String, TaskDefinition> taskDefinitionMap) {
        if (null == processDefinition || null == taskNodes || null == taskDefinitionMap) {
            return Constants.DEFINITION_FAILURE;
        }
        List<ProcessTaskRelation> processTaskRelationList = processTaskRelationMapper.queryByProcessCode(projectCode, processDefinition.getCode());
        if (!processTaskRelationList.isEmpty()) {
            processTaskRelationMapper.deleteByCode(projectCode, processDefinition.getCode());
        }
        List<ProcessTaskRelation> builderRelationList = new ArrayList<>();
        Date now = new Date();
        for (TaskNode taskNode : taskNodes) {
            List<String> depList = taskNode.getDepList();
            if (CollectionUtils.isNotEmpty(depList)) {
                for (String preTaskName : depList) {
                    builderRelationList.add(new ProcessTaskRelation(
                            StringUtils.EMPTY,
                            processDefinition.getVersion(),
                            projectCode,
                            processDefinition.getCode(),
                            taskDefinitionMap.get(preTaskName).getCode(),
                            taskDefinitionMap.get(preTaskName).getVersion(),
                            taskDefinitionMap.get(taskNode.getName()).getCode(),
                            taskDefinitionMap.get(taskNode.getName()).getVersion(),
                            ConditionType.NONE,
                            StringUtils.EMPTY,
                            now,
                            now));
                }
            } else {
                builderRelationList.add(new ProcessTaskRelation(
                        StringUtils.EMPTY,
                        processDefinition.getVersion(),
                        projectCode,
                        processDefinition.getCode(),
                        0L, // this isn't previous task node, set zero
                        0,
                        taskDefinitionMap.get(taskNode.getName()).getCode(),
                        taskDefinitionMap.get(taskNode.getName()).getVersion(),
                        ConditionType.NONE,
                        StringUtils.EMPTY,
                        now,
                        now));
            }
        }
        for (ProcessTaskRelation processTaskRelation : builderRelationList) {
            saveTaskRelation(operator, processTaskRelation);
        }
        return 0;
    }

    public void saveTaskRelation(User operator, ProcessTaskRelation processTaskRelation) {
        processTaskRelationMapper.insert(processTaskRelation);
        // save process task relation log
        ProcessTaskRelationLog processTaskRelationLog = new ProcessTaskRelationLog(processTaskRelation);
        processTaskRelationLog.setOperator(operator.getId());
        processTaskRelationLog.setOperateTime(new Date());
        processTaskRelationLogMapper.insert(processTaskRelationLog);
    }

    public int saveTaskDefinition(User operator, Long projectCode, TaskNode taskNode, TaskDefinition taskDefinition) {
        Date now = new Date();
        taskDefinition.setProjectCode(projectCode);
        taskDefinition.setUserId(operator.getId());
        taskDefinition.setVersion(1);
        taskDefinition.setUpdateTime(now);
        taskDefinition.setCreateTime(now);
        setTaskFromTaskNode(taskNode, taskDefinition);
        // save the new task definition
        int insert = taskDefinitionMapper.insert(taskDefinition);
        TaskDefinitionLog taskDefinitionLog = new TaskDefinitionLog(taskDefinition);
        taskDefinitionLog.setOperator(operator.getId());
        taskDefinitionLog.setOperateTime(now);
        int logInsert = taskDefinitionLogMapper.insert(taskDefinitionLog);
        return insert & logInsert;
    }

    public boolean isTaskOnline(Long taskCode) {
        List<ProcessTaskRelation> processTaskRelationList = processTaskRelationMapper.queryByTaskCode(taskCode);
        if (!processTaskRelationList.isEmpty()) {
            Set<Long> processDefinitionCodes = processTaskRelationList
                    .stream()
                    .map(ProcessTaskRelation::getProcessDefinitionCode)
                    .collect(Collectors.toSet());
            List<ProcessDefinition> processDefinitionList = processDefineMapper.queryByCodes(processDefinitionCodes);
            // check process definition is already online
            for (ProcessDefinition processDefinition : processDefinitionList) {
                if (processDefinition.getReleaseState() == ReleaseState.ONLINE) {
                    return true;
=======
        return String.format("%s_%s_%s",
                definition.getId(),
                processInstanceById.getId(),
                taskInstance.getId());
    }

    /**
     * solve the branch rename bug
     *
     * @return String
     */
    public String changeJson(ProcessData processData, String oldJson) {
        ProcessData oldProcessData = JSONUtils.parseObject(oldJson, ProcessData.class);
        HashMap<String, String> oldNameTaskId = new HashMap<>();
        List<TaskNode> oldTasks = oldProcessData.getTasks();
        for (int i = 0; i < oldTasks.size(); i++) {
            TaskNode taskNode = oldTasks.get(i);
            String oldName = taskNode.getName();
            String oldId = taskNode.getId();
            oldNameTaskId.put(oldName, oldId);
        }

        // take the processdefinitionjson saved this time, and then save the taskid and name
        HashMap<String, String> newNameTaskId = new HashMap<>();
        List<TaskNode> newTasks = processData.getTasks();
        for (int i = 0; i < newTasks.size(); i++) {
            TaskNode taskNode = newTasks.get(i);
            String newId = taskNode.getId();
            String newName = taskNode.getName();
            newNameTaskId.put(newId, newName);
        }

        // replace the previous conditionresult with a new one
        List<TaskNode> tasks = processData.getTasks();
        for (int i = 0; i < tasks.size(); i++) {
            TaskNode taskNode = newTasks.get(i);
            String type = taskNode.getType();
            if (TaskType.CONDITIONS.getDescp().equalsIgnoreCase(type)) {
                ConditionsParameters conditionsParameters = JSONUtils.parseObject(taskNode.getConditionResult(), ConditionsParameters.class);
                String oldSuccessNodeName = conditionsParameters.getSuccessNode().get(0);
                String oldFailedNodeName = conditionsParameters.getFailedNode().get(0);
                String newSuccessNodeName = newNameTaskId.get(oldNameTaskId.get(oldSuccessNodeName));
                String newFailedNodeName = newNameTaskId.get(oldNameTaskId.get(oldFailedNodeName));
                if (newSuccessNodeName != null) {
                    ArrayList<String> successNode = new ArrayList<>();
                    successNode.add(newSuccessNodeName);
                    conditionsParameters.setSuccessNode(successNode);
>>>>>>> 6b8461e9
                }
            }
        }
        return false;
    }

    /**
     * Generate the DAG Graph based on the process definition id
     *
     * @param processDefinition process definition
     * @return dag graph
     */
    public DAG<String, TaskNode, TaskNodeRelation> genDagGraph(ProcessDefinition processDefinition) {
        Map<String, String> locationMap = locationToMap(processDefinition.getLocations());
        List<TaskNode> taskNodeList = genTaskNodeList(processDefinition.getCode(), processDefinition.getVersion(), locationMap);
        List<ProcessTaskRelationLog> processTaskRelations = processTaskRelationLogMapper.queryByProcessCodeAndVersion(processDefinition.getCode(), processDefinition.getVersion());
        ProcessDag processDag = DagHelper.getProcessDag(taskNodeList, new ArrayList<>(processTaskRelations));
        // Generate concrete Dag to be executed
        return DagHelper.buildDagGraph(processDag);
    }

    /**
     * generate ProcessData
     */
    public ProcessData genProcessData(ProcessDefinition processDefinition) {
        Map<String, String> locationMap = locationToMap(processDefinition.getLocations());
        List<TaskNode> taskNodes = genTaskNodeList(processDefinition.getCode(), processDefinition.getVersion(), locationMap);
        ProcessData processData = new ProcessData();
        processData.setTasks(taskNodes);
        processData.setGlobalParams(JSONUtils.toList(processDefinition.getGlobalParams(), Property.class));
        processData.setTenantId(processDefinition.getTenantId());
        processData.setTimeout(processDefinition.getTimeout());
        return processData;
    }

    public List<TaskNode> genTaskNodeList(Long processCode, int processVersion, Map<String, String> locationMap) {
        List<ProcessTaskRelationLog> processTaskRelations = processTaskRelationLogMapper.queryByProcessCodeAndVersion(processCode, processVersion);
        Set<TaskDefinition> taskDefinitionSet = new HashSet<>();
        Map<Long, TaskNode> taskNodeMap = new HashMap<>();
        for (ProcessTaskRelationLog processTaskRelation : processTaskRelations) {
            if (processTaskRelation.getPreTaskCode() > 0) {
                taskDefinitionSet.add(new TaskDefinition(processTaskRelation.getPreTaskCode(), processTaskRelation.getPreTaskVersion()));
            }
            if (processTaskRelation.getPostTaskCode() > 0) {
                taskDefinitionSet.add(new TaskDefinition(processTaskRelation.getPostTaskCode(), processTaskRelation.getPostTaskVersion()));
            }
            taskNodeMap.compute(processTaskRelation.getPostTaskCode(), (k, v) -> {
                if (v == null) {
                    v = new TaskNode();
                    v.setCode(processTaskRelation.getPostTaskCode());
                    v.setVersion(processTaskRelation.getPostTaskVersion());
                    List<PreviousTaskNode> preTaskNodeList = new ArrayList<>();
                    if (processTaskRelation.getPreTaskCode() > 0) {
                        preTaskNodeList.add(new PreviousTaskNode(processTaskRelation.getPreTaskCode(), "", processTaskRelation.getPreTaskVersion()));
                    }
                    v.setPreTaskNodeList(preTaskNodeList);
                } else {
                    List<PreviousTaskNode> preTaskDefinitionList = v.getPreTaskNodeList();
                    preTaskDefinitionList.add(new PreviousTaskNode(processTaskRelation.getPreTaskCode(), "", processTaskRelation.getPreTaskVersion()));
                }
                return v;
            });
        }
        List<TaskDefinitionLog> taskDefinitionLogs = taskDefinitionLogMapper.queryByTaskDefinitions(taskDefinitionSet);
        Map<Long, TaskDefinitionLog> taskDefinitionLogMap = taskDefinitionLogs.stream().collect(Collectors.toMap(TaskDefinitionLog::getCode, log -> log));
        taskNodeMap.forEach((k, v) -> {
            TaskDefinitionLog taskDefinitionLog = taskDefinitionLogMap.get(k);
            v.setId(locationMap.get(taskDefinitionLog.getName()));
            v.setCode(taskDefinitionLog.getCode());
            v.setName(taskDefinitionLog.getName());
            v.setDesc(taskDefinitionLog.getDescription());
            v.setType(taskDefinitionLog.getTaskType().toUpperCase());
            v.setRunFlag(taskDefinitionLog.getFlag() == Flag.YES ? Constants.FLOWNODE_RUN_FLAG_NORMAL : Constants.FLOWNODE_RUN_FLAG_FORBIDDEN);
            v.setMaxRetryTimes(taskDefinitionLog.getFailRetryTimes());
            v.setRetryInterval(taskDefinitionLog.getFailRetryInterval());
            Map<String, Object> taskParamsMap = v.taskParamsToJsonObj(taskDefinitionLog.getTaskParams());
            v.setConditionResult((String) taskParamsMap.get(Constants.CONDITION_RESULT));
            v.setDependence((String) taskParamsMap.get(Constants.DEPENDENCE));
            taskParamsMap.remove(Constants.CONDITION_RESULT);
            taskParamsMap.remove(Constants.DEPENDENCE);
            v.setParams(JSONUtils.toJsonString(taskParamsMap));
            v.setTaskInstancePriority(taskDefinitionLog.getTaskPriority());
            v.setWorkerGroup(taskDefinitionLog.getWorkerGroup());
            v.setTimeout(JSONUtils.toJsonString(new TaskTimeoutParameter(taskDefinitionLog.getTimeoutFlag() == TimeoutFlag.OPEN,
                    taskDefinitionLog.getTimeoutNotifyStrategy(),
                    taskDefinitionLog.getTimeout())));
            v.setDelayTime(taskDefinitionLog.getDelayTime());
            v.getPreTaskNodeList().forEach(task -> task.setName(taskDefinitionLogMap.get(task.getCode()).getName()));
            v.setPreTasks(JSONUtils.toJsonString(v.getPreTaskNodeList().stream().map(PreviousTaskNode::getName).collect(Collectors.toList())));
        });
        return new ArrayList<>(taskNodeMap.values());
    }

    /**
     * find task definition by code and version
     *
     * @param taskCode
     * @param taskDefinitionVersion
     * @return
     */
    public TaskDefinition findTaskDefinition(long taskCode, int taskDefinitionVersion) {
        return taskDefinitionLogMapper.queryByDefinitionCodeAndVersion(taskCode, taskDefinitionVersion);
    }

    /**
     * query tasks definition list by process code and process version
     *
     * @param processCode
     * @param processVersion
     * @return
     */
    public List<TaskDefinitionLog> queryTaskDefinitionList(Long processCode, int processVersion) {
        List<ProcessTaskRelationLog> processTaskRelationLogs =
                processTaskRelationLogMapper.queryByProcessCodeAndVersion(processCode, processVersion);
        Map<Long, TaskDefinition> postTaskDefinitionMap = new HashMap<>();
        processTaskRelationLogs.forEach(processTaskRelationLog -> {
            Long code = processTaskRelationLog.getPostTaskCode();
            int version = processTaskRelationLog.getPostTaskVersion();
            if (postTaskDefinitionMap.containsKey(code)) {
                TaskDefinition taskDefinition = taskDefinitionLogMapper.queryByDefinitionCodeAndVersion(code, version);
                postTaskDefinitionMap.putIfAbsent(code, taskDefinition);
            }
        });
        return new ArrayList(postTaskDefinitionMap.values());
    }

    /**
     * parse locations
     *
     * @param locations processDefinition locations
     * @return key:taskName,value:taskId
     */
    public Map<String, String> locationToMap(String locations) {
        Map<String, String> frontTaskIdAndNameMap = new HashMap<>();
        if (StringUtils.isBlank(locations)) {
            return frontTaskIdAndNameMap;
        }
        ObjectNode jsonNodes = JSONUtils.parseObject(locations);
        Iterator<Entry<String, JsonNode>> fields = jsonNodes.fields();
        while (fields.hasNext()) {
            Entry<String, JsonNode> jsonNodeEntry = fields.next();
            frontTaskIdAndNameMap.put(JSONUtils.findValue(jsonNodeEntry.getValue(), "name"), jsonNodeEntry.getKey());
        }
        return frontTaskIdAndNameMap;
    }

    /**
     * add authorized resources
     *
     * @param ownResources own resources
     * @param userId       userId
     */
    private void addAuthorizedResources(List<Resource> ownResources, int userId) {
        List<Integer> relationResourceIds = resourceUserMapper.queryResourcesIdListByUserIdAndPerm(userId, 7);
        List<Resource> relationResources = CollectionUtils.isNotEmpty(relationResourceIds) ? resourceMapper.queryResourceListById(relationResourceIds) : new ArrayList<>();
        ownResources.addAll(relationResources);
    }
}<|MERGE_RESOLUTION|>--- conflicted
+++ resolved
@@ -747,7 +747,6 @@
                 if (commandTypeIfComplement == CommandType.REPEAT_RUNNING) {
                     setGlobalParamIfCommanded(processDefinition, cmdParam);
                 }
-<<<<<<< HEAD
 
                 // Recalculate global parameters after rerun.
                 processInstance.setGlobalParams(ParameterUtils.curingGlobalParams(
@@ -756,8 +755,6 @@
                         commandTypeIfComplement,
                         processInstance.getScheduleTime()));
                 processInstance.setProcessDefinition(processDefinition);
-=======
->>>>>>> 6b8461e9
             }
             //reset command parameter
             if (processInstance.getCommandParam() != null) {
@@ -1576,36 +1573,6 @@
     }
 
     /**
-<<<<<<< HEAD
-=======
-     * update the process instance
-     *
-     * @param processInstanceId processInstanceId
-     * @param processJson processJson
-     * @param globalParams globalParams
-     * @param scheduleTime scheduleTime
-     * @param flag flag
-     * @param locations locations
-     * @param connects connects
-     * @return update process instance result
-     */
-    public int updateProcessInstance(Integer processInstanceId, String processJson,
-                                     String globalParams, Date scheduleTime, Flag flag,
-                                     String locations, String connects) {
-        ProcessInstance processInstance = processInstanceMapper.queryDetailById(processInstanceId);
-        if (processInstance != null) {
-            processInstance.setProcessInstanceJson(processJson);
-            processInstance.setGlobalParams(globalParams);
-            processInstance.setScheduleTime(scheduleTime);
-            processInstance.setLocations(locations);
-            processInstance.setConnects(connects);
-            return processInstanceMapper.updateById(processInstance);
-        }
-        return 0;
-    }
-
-    /**
->>>>>>> 6b8461e9
      * change task state
      *
      * @param state state
@@ -1963,11 +1930,7 @@
     /**
      * find last running process instance
      *
-<<<<<<< HEAD
      * @param definitionCode process definition code
-=======
-     * @param definitionId process definition id
->>>>>>> 6b8461e9
      * @param startTime start time
      * @param endTime end time
      * @return process instance
@@ -2149,7 +2112,6 @@
         if (processInstance == null) {
             return "";
         }
-<<<<<<< HEAD
         ProcessDefinition definition = findProcessDefinition(processInstance.getProcessDefinitionCode(), processInstance.getProcessDefinitionVersion());
         if (definition == null) {
             return "";
@@ -2440,55 +2402,6 @@
             for (ProcessDefinition processDefinition : processDefinitionList) {
                 if (processDefinition.getReleaseState() == ReleaseState.ONLINE) {
                     return true;
-=======
-        return String.format("%s_%s_%s",
-                definition.getId(),
-                processInstanceById.getId(),
-                taskInstance.getId());
-    }
-
-    /**
-     * solve the branch rename bug
-     *
-     * @return String
-     */
-    public String changeJson(ProcessData processData, String oldJson) {
-        ProcessData oldProcessData = JSONUtils.parseObject(oldJson, ProcessData.class);
-        HashMap<String, String> oldNameTaskId = new HashMap<>();
-        List<TaskNode> oldTasks = oldProcessData.getTasks();
-        for (int i = 0; i < oldTasks.size(); i++) {
-            TaskNode taskNode = oldTasks.get(i);
-            String oldName = taskNode.getName();
-            String oldId = taskNode.getId();
-            oldNameTaskId.put(oldName, oldId);
-        }
-
-        // take the processdefinitionjson saved this time, and then save the taskid and name
-        HashMap<String, String> newNameTaskId = new HashMap<>();
-        List<TaskNode> newTasks = processData.getTasks();
-        for (int i = 0; i < newTasks.size(); i++) {
-            TaskNode taskNode = newTasks.get(i);
-            String newId = taskNode.getId();
-            String newName = taskNode.getName();
-            newNameTaskId.put(newId, newName);
-        }
-
-        // replace the previous conditionresult with a new one
-        List<TaskNode> tasks = processData.getTasks();
-        for (int i = 0; i < tasks.size(); i++) {
-            TaskNode taskNode = newTasks.get(i);
-            String type = taskNode.getType();
-            if (TaskType.CONDITIONS.getDescp().equalsIgnoreCase(type)) {
-                ConditionsParameters conditionsParameters = JSONUtils.parseObject(taskNode.getConditionResult(), ConditionsParameters.class);
-                String oldSuccessNodeName = conditionsParameters.getSuccessNode().get(0);
-                String oldFailedNodeName = conditionsParameters.getFailedNode().get(0);
-                String newSuccessNodeName = newNameTaskId.get(oldNameTaskId.get(oldSuccessNodeName));
-                String newFailedNodeName = newNameTaskId.get(oldNameTaskId.get(oldFailedNodeName));
-                if (newSuccessNodeName != null) {
-                    ArrayList<String> successNode = new ArrayList<>();
-                    successNode.add(newSuccessNodeName);
-                    conditionsParameters.setSuccessNode(successNode);
->>>>>>> 6b8461e9
                 }
             }
         }
