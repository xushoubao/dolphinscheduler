/*
 * Licensed to the Apache Software Foundation (ASF) under one or more
 * contributor license agreements.  See the NOTICE file distributed with
 * this work for additional information regarding copyright ownership.
 * The ASF licenses this file to You under the Apache License, Version 2.0
 * (the "License"); you may not use this file except in compliance with
 * the License.  You may obtain a copy of the License at
 *
 *    http://www.apache.org/licenses/LICENSE-2.0
 *
 * Unless required by applicable law or agreed to in writing, software
 * distributed under the License is distributed on an "AS IS" BASIS,
 * WITHOUT WARRANTIES OR CONDITIONS OF ANY KIND, either express or implied.
 * See the License for the specific language governing permissions and
 * limitations under the License.
 */

export default {
  'User Name': '用户名',
  'Please enter user name': '请输入用户名',
  Password: '密码',
  'Please enter your password': '请输入密码',
  'Password consists of at least two combinations of numbers, letters, and characters, and the length is between 6-22': '密码至少包含数字，字母和字符的两种组合，长度在6-22之间',
  Login: '登录',
  Home: '首页',
  'Failed to create node to save': '未创建节点保存失败',
  'Global parameters': '全局参数',
  'Local parameters': '局部参数',
  'Copy success': '复制成功',
  'The browser does not support automatic copying': '该浏览器不支持自动复制',
  'Whether to save the DAG graph': '是否保存DAG图',
  'Current node settings': '当前节点设置',
  'View history': '查看历史',
  'View log': '查看日志',
  'Enter this child node': '进入该子节点',
  'Node name': '节点名称',
  'Please enter name (required)': '请输入名称(必填)',
  'Run flag': '运行标志',
  Normal: '正常',
  'Prohibition execution': '禁止执行',
  'Please enter description': '请输入描述',
  'Number of failed retries': '失败重试次数',
  Times: '次',
  'Failed retry interval': '失败重试间隔',
  Minute: '分',
  Cancel: '取消',
  'Confirm add': '确认添加',
  'The newly created sub-Process has not yet been executed and cannot enter the sub-Process': '新创建子工作流还未执行，不能进入子工作流',
  'The task has not been executed and cannot enter the sub-Process': '该任务还未执行，不能进入子工作流',
  'Name already exists': '名称已存在请重新输入',
  'Download Log': '下载日志',
  'Refresh Log': '刷新日志',
  'Enter full screen': '进入全屏',
  'Cancel full screen': '取消全屏',
  Close: '关闭',
  'Update log success': '更新日志成功',
  'No more logs': '暂无更多日志',
  'No log': '暂无日志',
  'Loading Log...': '正在努力请求日志中...',
  'Set the DAG diagram name': '设置DAG图名称',
  'Please enter description(optional)': '请输入描述(选填)',
  'Set global': '设置全局',
  'Whether to update the process definition': '是否更新流程定义',
  Add: '添加',
  'DAG graph name cannot be empty': 'DAG图名称不能为空',
  'Create Datasource': '创建数据源',
  'Project Home': '项目首页',
  'Project Manage': '项目管理',
  'Create Project': '创建项目',
  'Cron Manage': '定时管理',
  'Copy Workflow': '复制工作流',
  'Tenant Manage': '租户管理',
  'Create Tenant': '创建租户',
  'User Manage': '用户管理',
  'Create User': '创建用户',
  'User Information': '用户信息',
  'Edit Password': '密码修改',
  success: '成功',
  failed: '失败',
  delete: '删除',
  'Please choose': '请选择',
  'Please enter a positive integer': '请输入正整数',
  'Program Type': '程序类型',
  'Main class': '主函数的class',
  'Main jar package': '主jar包',
  'Please enter main jar package': '请选择主jar包',
  'Command-line parameters': '命令行参数',
  'Please enter Command-line parameters': '请输入命令行参数',
  'Other parameters': '其他参数',
  'Please enter other parameters': '请输入其他参数',
  Resources: '资源',
  'Custom Parameters': '自定义参数',
  'Custom template': '自定义模版',
  'Please enter main class': '请填写主函数的class',
  Datasource: '数据源',
  methods: '方法',
  'Please enter method(optional)': '请输入方法(选填)',
  Script: '脚本',
  'Please enter script(required)': '请输入脚本(必填)',
  'Deploy Mode': '部署方式',
  'Driver core number': 'Driver内核数',
  'Please enter driver core number': '请输入Driver内核数',
  'Driver memory use': 'Driver内存数',
  'Please enter driver memory use': '请输入Driver内存数',
  'Number of Executors': 'Executor数量',
  'Please enter the number of Executor': '请输入Executor数量',
  'Executor memory': 'Executor内存数',
  'Please enter the Executor memory': '请输入Executor内存数',
  'Executor core number': 'Executor内核数',
  'Please enter Executor core number': '请输入Executor内核数',
  'The number of Executors should be a positive integer': 'Executor数量为正整数',
  'Memory should be a positive integer': '内存数为数字',
  'Please enter ExecutorPlease enter Executor core number': '请填写Executor内核数',
  'Core number should be positive integer': '内核数为正整数',
  'SQL Type': 'sql类型',
  Title: '主题',
  'Please enter the title of email': '请输入邮件主题',
  Table: '表名',
  TableMode: '表格',
  Attachment: '附件',
  'SQL Parameter': 'sql参数',
  'SQL Statement': 'sql语句',
  'UDF Function': 'UDF函数',
  FILE: '文件',
  UDF: 'UDF',
  'File Subdirectory': '文件子目录',
  'Please enter a SQL Statement(required)': '请输入sql语句(必填)',
  'Please enter a JSON Statement(required)': '请输入json语句(必填)',
  'One form or attachment must be selected': '表格、附件必须勾选一个',
  'Recipient required': '收件人邮箱必填',
  'Mail subject required': '邮件主题必填',
  'Child Node': '子节点',
  'Please select a sub-Process': '请选择子工作流',
  Edit: '编辑',
  'Datasource Name': '数据源名称',
  'Please enter datasource name': '请输入数据源名称',
  IP: 'IP主机名',
  'Please enter IP': '请输入IP主机名',
  Port: '端口',
  'Please enter port': '请输入端口',
  'Database Name': '数据库名',
  'Please enter database name': '请输入数据库名',
  'Oracle Connect Type': '服务名或SID',
  'Oracle Service Name': '服务名',
  'Oracle SID': 'SID',
  'jdbc connect parameters': 'jdbc连接参数',
  'Test Connect': '测试连接',
  'Please enter resource name': '请输入数据源名称',
  'Please enter resource folder name': '请输入资源文件夹名称',
  'Please enter a non-query SQL statement': '请输入非查询sql语句',
  'Please enter IP/hostname': '请输入IP/主机名',
  'jdbc connection parameters is not a correct JSON format': 'jdbc连接参数不是一个正确的JSON格式',
  '#': '编号',
  'Datasource Type': '数据源类型',
  'Datasource Parameter': '数据源参数',
  'Create Time': '创建时间',
  'Update Time': '更新时间',
  Operation: '操作',
  'Click to view': '点击查看',
  'Delete?': '确定删除吗?',
  Confirm: '确定',
  'Task status statistics': '任务状态统计',
  Number: '数量',
  State: '状态',
  'Process Status Statistics': '流程状态统计',
  'Process Definition Statistics': '流程定义统计',
  'Project Name': '项目名称',
  'Please enter name': '请输入名称',
  'Owned Users': '所属用户',
  'Process Pid': '进程Pid',
  'Zk registration directory': 'zk注册目录',
  cpuUsage: 'cpuUsage',
  memoryUsage: 'memoryUsage',
  'Last heartbeat time': '最后心跳时间',
  'Edit Tenant': '编辑租户',
  'Tenant Code': '租户编码',
  'Tenant Name': '租户名称',
  Queue: '队列',
<<<<<<< HEAD
  'Please enter the tenant code in English': '请输入租户编码只允许英文',
  'Please enter tenant code in English': '请输入英文租户编码',
  'Please enter tenant name without special characters': '请输入不包含特殊字符的租户名称',
=======
  'Please enter tenant code': '请输入租户编码',
  'Please enter tenant Name': '请输入租户名称',
  'The tenant code. Only letters or a combination of letters and numbers are allowed': '租户编码只允许字母或字母与数字组合',
>>>>>>> 73bab115
  'Edit User': '编辑用户',
  Tenant: '租户',
  Email: '邮件',
  Phone: '手机',
  'Please enter phone number': '请输入手机',
  'Please enter email': '请输入邮箱',
  'Please enter the correct email format': '请输入正确的邮箱格式',
  'Please enter the correct mobile phone format': '请输入正确的手机格式',
  Project: '项目',
  Authorize: '授权',
  'File resources': '文件资源',
  'UDF resources': 'UDF资源',
  'UDF resources directory': 'UDF资源目录',
  'Please select UDF resources directory': '请选择UDF资源目录',
  'Edit alarm group': '编辑告警组',
  'Create alarm group': '创建告警组',
  'Group Name': '组名称',
  'Please enter group name': '请输入组名称',
  'Group Type': '组类型',
  Remarks: '备注',
  SMS: '短信',
  'Managing Users': '管理用户',
  Permission: '权限',
  Administrator: '管理员',
  'Confirm Password': '确认密码',
  'Please enter confirm password': '请输入确认密码',
  'Password cannot be in Chinese': '密码不能为中文',
  'Please enter a password (6-22) character password': '请输入密码(6-22)字符密码',
  'Confirmation password cannot be in Chinese': '确认密码不能为中文',
  'Please enter a confirmation password (6-22) character password': '请输入确认密码(6-22)字符密码',
  'The password is inconsistent with the confirmation password': '密码与确认密码不一致,请重新确认',
  'Please select the datasource': '请选择数据源',
  'Please select resources': '请选择资源',
  Query: '查询',
  'Non Query': '非查询',
  'prop(required)': 'prop(必填)',
  'value(optional)': 'value(选填)',
  'value(required)': 'value(必填)',
  'prop is empty': 'prop不能为空',
  'value is empty': 'value不能为空',
  'prop is repeat': 'prop中有重复',
  'Start Time': '开始时间',
  'End Time': '结束时间',
  crontab: 'crontab',
  'Failure Strategy': '失败策略',
  online: '上线',
  offline: '下线',
  'Task Status': '任务状态',
  'Process Instance': '工作流实例',
  'Task Instance': '任务实例',
  'Select date range': '选择日期区间',
  Date: '日期',
  waiting: '等待',
  execution: '执行中',
  finish: '完成',
  'Create File': '创建文件',
  'Create folder': '创建文件夹',
  'File Name': '文件名称',
  'Folder Name': '文件夹名称',
  'File Format': '文件格式',
  'Folder Format': '文件夹格式',
  'File Content': '文件内容',
  'Upload File Size': '文件大小不能超过1G',
  Create: '创建',
  'Please enter the resource content': '请输入资源内容',
  'Resource content cannot exceed 3000 lines': '资源内容不能超过3000行',
  'File Details': '文件详情',
  'Download Details': '下载详情',
  Return: '返回',
  Save: '保存',
  'File Manage': '文件管理',
  'Upload Files': '上传文件',
  'Create UDF Function': '创建UDF函数',
  'Upload UDF Resources': '上传UDF资源',
  'Service-Master': '服务管理-Master',
  'Service-Worker': '服务管理-Worker',
  'Process Name': '工作流名称',
  Executor: '执行用户',
  'Run Type': '运行类型',
  'Scheduling Time': '调度时间',
  'Run Times': '运行次数',
  host: 'host',
  'fault-tolerant sign': '容错标识',
  Rerun: '重跑',
  'Recovery Failed': '恢复失败',
  Stop: '停止',
  Pause: '暂停',
  'Recovery Suspend': '恢复运行',
  Gantt: '甘特图',
  Name: '名称',
  'Node Type': '节点类型',
  'Submit Time': '提交时间',
  Duration: '运行时长',
  'Retry Count': '重试次数',
  'Task Name': '任务名称',
  'Task Date': '任务日期',
  'Source Table': '源表',
  'Record Number': '记录数',
  'Target Table': '目标表',
  'Online viewing type is not supported': '不支持在线查看类型',
  Size: '大小',
  Rename: '重命名',
  Download: '下载',
  Export: '导出',
  Submit: '提交',
  'Edit UDF Function': '编辑UDF函数',
  type: '类型',
  'UDF Function Name': 'UDF函数名称',
  'Please enter a function name': '请输入函数名',
  'Package Name': '包名类名',
  'Please enter a Package name': '请输入包名类名',
  Parameter: '参数',
  'Please enter a parameter': '请输入参数',
  'UDF Resources': 'UDF资源',
  'Upload Resources': '上传资源',
  Instructions: '使用说明',
  'Please enter a instructions': '请输入使用说明',
  'Please enter a UDF function name': '请输入UDF函数名称',
  'Select UDF Resources': '请选择UDF资源',
  'Class Name': '类名',
  'Jar Package': 'jar包',
  'Library Name': '库名',
  'UDF Resource Name': 'UDF资源名称',
  'File Size': '文件大小',
  Description: '描述',
  'Drag Nodes and Selected Items': '拖动节点和选中项',
  'Select Line Connection': '选择线条连接',
  'Delete selected lines or nodes': '删除选中的线或节点',
  'Full Screen': '全屏',
  Unpublished: '未发布',
  'Start Process': '启动工作流',
  'Execute from the current node': '从当前节点开始执行',
  'Recover tolerance fault process': '恢复被容错的工作流',
  'Resume the suspension process': '恢复运行流程',
  'Execute from the failed nodes': '从失败节点开始执行',
  'Complement Data': '补数',
  'Scheduling execution': '调度执行',
  'Recovery waiting thread': '恢复等待线程',
  'Submitted successfully': '提交成功',
  Executing: '正在执行',
  'Ready to pause': '准备暂停',
  'Ready to stop': '准备停止',
  'Need fault tolerance': '需要容错',
  kill: 'kill',
  'Waiting for thread': '等待线程',
  'Waiting for dependence': '等待依赖',
  Start: '运行',
  Copy: '复制节点',
  'Copy name': '复制名称',
  Delete: '删除',
  'Please enter keyword': '请输入关键词',
  'File Upload': '文件上传',
  'Drag the file into the current upload window': '请将文件拖拽到当前上传窗口内！',
  'Drag area upload': '拖动区域上传',
  Upload: '上传',
  'ReUpload File': '重新上传文件',
  'Please enter file name': '请输入文件名',
  'Please select the file to upload': '请选择要上传的文件',
  'Resources manage': '资源中心',
  Security: '安全中心',
  Logout: '退出',
  'No data': '查询无数据',
  'Uploading...': '文件上传中',
  'Loading...': '正在努力加载中...',
  List: '列表',
  'Unable to download without proper url': '无下载url无法下载',
  Process: '工作流',
  'Process definition': '工作流定义',
  'Task record': '任务记录',
  'Warning group manage': '告警组管理',
  'Servers manage': '服务管理',
  'UDF manage': 'UDF管理',
  'Resource manage': '资源管理',
  'Function manage': '函数管理',
  'Edit password': '修改密码',
  'Ordinary users': '普通用户',
  'Create process': '创建工作流',
  'Import process': '导入工作流',
  'Timing state': '定时状态',
  Timing: '定时',
  TreeView: '树形图',
  'Mailbox already exists! Recipients and copyers cannot repeat': '邮箱已存在！收件人和抄送人不能重复',
  'Mailbox input is illegal': '邮箱输入不合法',
  'Please set the parameters before starting': '启动前请先设置参数',
  Continue: '继续',
  End: '结束',
  'Node execution': '节点执行',
  'Backward execution': '向后执行',
  'Forward execution': '向前执行',
  'Execute only the current node': '仅执行当前节点',
  'Notification strategy': '通知策略',
  'Notification group': '通知组',
  'Please select a notification group': '请选择通知组',
  Recipient: '收件人',
  Cc: '抄送人',
  'Whether it is a complement process?': '是否补数',
  'Schedule date': '调度日期',
  'Mode of execution': '执行方式',
  'Serial execution': '串行执行',
  'Parallel execution': '并行执行',
  'Set parameters before timing': '定时前请先设置参数',
  'Start and stop time': '起止时间',
  'Please select time': '请选择时间',
  'Please enter crontab': '请输入crontab',
  none_1: '都不发',
  success_1: '成功发',
  failure_1: '失败发',
  All_1: '成功或失败都发',
  Toolbar: '工具栏',
  'View variables': '查看变量',
  'Format DAG': '格式化DAG',
  'Refresh DAG status': '刷新DAG状态',
  Return_1: '返回上一节点',
  'Please enter format': '请输入格式为',
  'connection parameter': '连接参数',
  'Process definition details': '流程定义详情',
  'Create process definition': '创建流程定义',
  'Scheduled task list': '定时任务列表',
  'Process instance details': '流程实例详情',
  'Create Resource': '创建资源',
  'User Center': '用户中心',
  'Please enter method': '请输入方法',
  none: '无',
  name: '名称',
  'Process priority': '流程优先级',
  'Task priority': '任务优先级',
  'Task timeout alarm': '任务超时告警',
  'Timeout strategy': '超时策略',
  'Timeout alarm': '超时告警',
  'Timeout failure': '超时失败',
  'Timeout period': '超时时长',
  'Timeout strategy must be selected': '超时策略必须选一个',
  'Timeout must be a positive integer': '超时时长必须为正整数',
  'Add dependency': '添加依赖',
  and: '且',
  or: '或',
  month: '月',
  week: '周',
  day: '日',
  hour: '时',
  Running: '正在运行',
  'Waiting for dependency to complete': '等待依赖完成',
  Selected: '已选',
  CurrentHour: '当前小时',
  Last1Hour: '前1小时',
  Last2Hours: '前2小时',
  Last3Hours: '前3小时',
  Last24Hours: '前24小时',
  today: '今天',
  Last1Days: '昨天',
  Last2Days: '前两天',
  Last3Days: '前三天',
  Last7Days: '前七天',
  ThisWeek: '本周',
  LastWeek: '上周',
  LastMonday: '上周一',
  LastTuesday: '上周二',
  LastWednesday: '上周三',
  LastThursday: '上周四',
  LastFriday: '上周五',
  LastSaturday: '上周六',
  LastSunday: '上周日',
  ThisMonth: '本月',
  LastMonth: '上月',
  LastMonthBegin: '上月初',
  LastMonthEnd: '上月末',
  'Refresh status succeeded': '刷新状态成功',
  'Queue manage': '队列管理',
  'Create queue': '创建队列',
  'Edit queue': '编辑队列',
  'Datasource manage': '数据源中心',
  'History task record': '历史任务记录',
  'Please go online': '不要忘记上线',
  'Queue value': '队列值',
  'Please enter queue value': '请输入队列值',
  'Worker group manage': 'Worker分组管理',
  'Create worker group': '创建Worker分组',
  'Edit worker group': '编辑Worker分组',
  'Token manage': '令牌管理',
  'Create token': '创建令牌',
  'Edit token': '编辑令牌',
  'Please enter the IP address separated by commas': '请输入IP地址多个用英文逗号隔开',
  'Note: Multiple IP addresses have been comma separated': '注意：多个IP地址以英文逗号分割',
  'Expiration time': '失效时间',
  User: '用户',
  'Please enter token': '请输入令牌',
  'Generate token': '生成令牌',
  Monitor: '监控中心',
  Group: '分组',
  'Queue statistics': '队列统计',
  'Command status statistics': '命令状态统计',
  'Task kill': '等待kill任务',
  'Task queue': '等待执行任务',
  'Error command count': '错误指令数',
  'Normal command count': '正确指令数',
  Manage: '管理',
  'Number of connections': '连接数',
  Sent: '发送量',
  Received: '接收量',
  'Min latency': '最低延时',
  'Avg latency': '平均延时',
  'Max latency': '最大延时',
  'Node count': '节点数',
  'Query time': '当前查询时间',
  'Node self-test status': '节点自检状态',
  'Health status': '健康状态',
  'Max connections': '最大连接数',
  'Threads connections': '当前连接数',
  'Max used connections': '同时使用连接最大数',
  'Threads running connections': '数据库当前活跃连接数',
  'Worker group': 'Worker分组',
  'Please enter a positive integer greater than 0': '请输入大于 0 的正整数',
  'Pre Statement': '前置sql',
  'Post Statement': '后置sql',
  'Statement cannot be empty': '语句不能为空',
  'Process Define Count': '工作流定义数',
  'Process Instance Running Count': '正在运行的流程数',
  'Please select a queue': '默认为租户关联队列',
  'command number of waiting for running': '待执行的命令数',
  'failure command number': '执行失败的命令数',
  'tasks number of waiting running': '待运行任务数',
  'task number of ready to kill': '待杀死任务数',
  'Statistics manage': '统计管理',
  statistics: '统计',
  'select tenant': '选择租户',
  'Please enter Principal': '请输入Principal',
  'The start time must not be the same as the end': '开始时间和结束时间不能相同',
  'Startup parameter': '启动参数',
  'Startup type': '启动类型',
  'warning of timeout': '超时告警',
  'Next five execution times': '接下来五次执行时间',
  'Execute time': '执行时间',
  'Complement range': '补数范围',
  slot: 'slot数量',
  taskManager: 'taskManage数量',
  jobManagerMemory: 'jobManager内存数',
  taskManagerMemory: 'taskManager内存数',
  'Http Url': '请求地址',
  'Http Method': '请求类型',
  'Http Parameters': '请求参数',
  'Http Parameters Key': '参数名',
  'Http Parameters Position': '参数位置',
  'Http Parameters Value': '参数值',
  'Http Check Condition': '校验条件',
  'Http Condition': '校验内容',
  'Please Enter Http Url': '请填写请求地址(必填)',
  'Please Enter Http Condition': '请填写校验内容',
  'There is no data for this period of time': '该时间段无数据',
  'IP address cannot be empty': 'IP地址不能为空',
  'Please enter the correct IP': '请输入正确的IP',
  'Please generate token': '请生成Token',
  'Spark Version': 'Spark版本',
  TargetDataBase: '目标库',
  TargetTable: '目标表',
  'Please enter the table of target': '请输入目标表名',
  'Please enter a Target Table(required)': '请输入目标表(必填)',
  SpeedByte: '限流(字节数)',
  SpeedRecord: '限流(记录数)',
  '0 means unlimited by byte': 'KB，0代表不限制',
  '0 means unlimited by count': '0代表不限制',
  'Modify User': '修改用户',
  'Whether directory': '是否文件夹',
  Yes: '是',
  No: '否',
  'Please enter Mysql Database(required)': '请输入Mysql数据库(必填)',
  'Please enter Mysql Table(required)': '请输入Mysql表名(必填)',
  'Please enter Columns (Comma separated)': '请输入列名，用 , 隔开',
  'Please enter Target Dir(required)': '请输入目标路径(必填)',
  'Please enter Export Dir(required)': '请输入数据源路径(必填)',
  'Please enter Hive Database(required)': '请输入Hive数据库(必填)',
  'Please enter Hive Table(required)': '请输入Hive表名(必填)',
  'Please enter Hive Partition Keys': '请输入分区键',
  'Please enter Hive Partition Values': '请输入分区值',
  'Please enter Replace Delimiter': '请输入替换分隔符',
  'Please enter Fields Terminated': '请输入列分隔符',
  'Please enter Lines Terminated': '请输入行分隔符',
  'Please enter Concurrency': '请输入并发度',
  'Please enter Update Key': '请输入更新列',
  Direct: '流向',
  Type: '类型',
  ModelType: '模式',
  ColumnType: '列类型',
  Database: '数据库',
  Column: '列',
  'Map Column Hive': 'Hive类型映射',
  'Map Column Java': 'Java类型映射',
  'Export Dir': '数据源路径',
  'Hive partition Keys': 'Hive 分区键',
  'Hive partition Values': 'Hive 分区值',
  FieldsTerminated: '列分隔符',
  LinesTerminated: '行分隔符',
  IsUpdate: '是否更新',
  UpdateKey: '更新列',
  UpdateMode: '更新类型',
  'Target Dir': '目标路径',
  DeleteTargetDir: '是否删除目录',
  FileType: '保存格式',
  CompressionCodec: '压缩类型',
  CreateHiveTable: '是否创建新表',
  DropDelimiter: '是否删除分隔符',
  OverWriteSrc: '是否覆盖数据源',
  ReplaceDelimiter: '替换分隔符',
  Concurrency: '并发度',
  Form: '表单',
  OnlyUpdate: '只更新',
  AllowInsert: '无更新便插入',
  'Data Source': '数据来源',
  'Data Target': '数据目的',
  'All Columns': '全表导入',
  'Some Columns': '选择列',
  'Branch flow': '分支流转',
  'Cannot select the same node for successful branch flow and failed branch flow': '成功分支流转和失败分支流转不能选择同一个节点',
  'Successful branch flow and failed branch flow are required': 'conditions节点成功和失败分支流转必填',
  'No resources exist': '不存在资源',
  'Please delete all non-existing resources': '请删除所有不存在资源',
  'The Worker group no longer exists, please select the correct Worker group!': '该Worker分组已经不存在，请选择正确的Worker分组！',
  'Please confirm whether the workflow has been saved before downloading': '下载前请确定工作流是否已保存',
  'User name length is between 3 and 39': '用户名长度在3～39之间',
  'Timeout Settings': '超时设置',
  'Connect Timeout':'连接超时',
  'Socket Timeout':'Socket超时',
  'Connect timeout be a positive integer': '连接超时必须为数字',
  'Socket Timeout be a positive integer': 'Socket超时必须为数字',
  'ms':'毫秒',
  zkDirectory: 'zk注册目录',
  'Directory detail': '查看目录详情',
  'Connection name': '连线名',
  'Current connection settings': '当前连线设置',
  'Please save the DAG before formatting': '格式化前请先保存DAG',
  'The workflow canvas is abnormal and cannot be saved, please recreate': '该工作流画布异常，无法保存，请重新创建'
}<|MERGE_RESOLUTION|>--- conflicted
+++ resolved
@@ -176,15 +176,10 @@
   'Tenant Code': '租户编码',
   'Tenant Name': '租户名称',
   Queue: '队列',
-<<<<<<< HEAD
-  'Please enter the tenant code in English': '请输入租户编码只允许英文',
-  'Please enter tenant code in English': '请输入英文租户编码',
-  'Please enter tenant name without special characters': '请输入不包含特殊字符的租户名称',
-=======
   'Please enter tenant code': '请输入租户编码',
   'Please enter tenant Name': '请输入租户名称',
   'The tenant code. Only letters or a combination of letters and numbers are allowed': '租户编码只允许字母或字母与数字组合',
->>>>>>> 73bab115
+  'Please enter tenant name without special characters': '请输入不包含特殊字符的租户名称',
   'Edit User': '编辑用户',
   Tenant: '租户',
   Email: '邮件',
