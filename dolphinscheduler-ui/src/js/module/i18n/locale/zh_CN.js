--- conflicted
+++ resolved
@@ -692,8 +692,6 @@
   Info: '提示',
   'Datasource userName': '所属用户',
   'Resource userName': '所属用户',
-<<<<<<< HEAD
-=======
   'Environment manage': '环境管理',
   'Create environment': '创建环境',
   'Edit environment': '编辑',
@@ -706,7 +704,6 @@
   'Please enter environment config': '请输入环境配置信息',
   'Please enter environment desc': '请输入详细描述',
   'Please select worker groups': '请选择Worker分组',
->>>>>>> d7af95f9
   condition: '条件',
   'The condition content cannot be empty': '条件内容不能为空'
 }