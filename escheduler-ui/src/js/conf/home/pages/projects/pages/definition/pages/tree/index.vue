<template>
<<<<<<< HEAD
  <div class="main-layout-box">
    <m-secondary-menu :type="'projects'"></m-secondary-menu>
    <m-list-construction :title="$t('TreeView')">
      <template slot="conditions"></template>
      <template slot="content">
        <div class="tree-view-index-model">
          <div class="tree-limit-select">
            <x-select v-model="limit" style="width: 70px;" @on-change="_onChangeSelect">
              <x-option
                      v-for="city in [{value:25},{value:50},{value:75},{value:100}]"
                      :key="city.value"
                      :value="city.value"
                      :label="city.value">
              </x-option>
            </x-select>
            <x-button
                    @click="_rtTasksDag"
                    v-if="$route.query.subProcessIds"
                    type="primary"
                    size="default"
                    icon="fa fa-reply">
              {{$t('Return_1')}}
            </x-button>
          </div>
          <div class="tasks-color">
            <div class="toolbar-color-sp">
              <a href="javascript:">
                <span>Node Type</span>
              </a>
              <a href="javascript:" v-for="(k,v) in tasksType">
                <i class="fa fa-circle" :style="{color:k.color}"></i>
                <span>{{v}}</span>
              </a>
            </div>
            <div class="state-tasks-color-sp">
              <a href="javascript:">
                <span>{{$t('Task Status')}}</span>
              </a>
              <a href="javascript:" v-for="(item) in tasksState">
                <i class="fa fa-square" :style="{color:item.color}"></i>
                <span>{{item.desc}}</span>
              </a>
            </div>
=======
  <m-list-construction :title="$t('TreeView')">
    <template slot="conditions"></template>
    <template slot="content">
      <div class="tree-view-index-model">
        <div class="tree-limit-select">
          <x-select v-model="limit" style="width: 70px;" @on-change="_onChangeSelect">
            <x-option
                    v-for="city in [{value:25},{value:50},{value:75},{value:100}]"
                    :key="city.value"
                    :value="city.value"
                    :label="city.value">
            </x-option>
          </x-select>
          <x-button
                  @click="_rtTasksDag"
                  v-if="$route.query.subProcessIds"
                  type="primary"
                  size="default"
                  icon="fa fa-reply">
            {{$t('Return_1')}}
          </x-button>
        </div>
        <div class="tasks-color">
          <div class="toolbar-color-sp">
            <a href="javascript:">
              <span>Node Type</span>
            </a>
            <a href="javascript:" v-for="(k,v) in tasksType">
              <i class="fa fa-circle" :style="{color:k.color}"></i>
              <span>{{v}}</span>
            </a>
          </div>
          <div class="state-tasks-color-sp">
            <a href="javascript:">
              <span>{{$t('Task Status')}}</span>
            </a>
            <a href="javascript:" v-for="(item) in tasksState">
              <i class="fa fa-square" :style="{color:item.color}"></i>
              <span>{{item.desc}}</span>
            </a>
>>>>>>> 7518a94f
          </div>
        </div>
        <div class="tree-model" v-show="!isNodata">
          <div class="d3-tree">
            <svg class='tree' width="100%"></svg>
          </div>
        </div>
        <m-no-data v-if="isNodata"></m-no-data>
      </div>
      <m-spin :is-spin="isLoading"></m-spin>
    </template>
  </m-list-construction>

</template>
<script>
  import _ from 'lodash'
  import { mapActions } from 'vuex'
  import Tree from './_source/tree'
  import { uuid } from '@/module/util'
  import mSpin from '@/module/components/spin/spin'
  import mNoData from '@/module/components/noData/noData'
  import { tasksType, tasksState } from '@/conf/home/pages/dag/_source/config'
  import mSecondaryMenu from '@/module/components/secondaryMenu/secondaryMenu'
  import mListConstruction from '@/module/components/listConstruction/listConstruction'

  export default {
    name: 'tree-view-index-index',
    data () {
      return {
        // limit
        limit: 25,
        // loading
        isLoading: true,
        // node type
        tasksType: tasksType,
        // node state
        tasksState: tasksState,
        // tree data
        treeData: {},
        // is data
        isNodata: false
      }
    },
    props: {},
    methods: {
      ...mapActions('dag', ['getViewTree']),
      /**
       * get tree data
       */
      _getViewTree () {
        this.isLoading = true

        Tree.reset()

        this.getViewTree({
          processId: this.$route.params.id,
          limit: this.limit
        }).then(res => {
          let data = _.cloneDeep(res)
          this.treeData = data
          if (!this.treeData.children) {
            this.isLoading = false
            this.isNodata = true
            return
          }
          let recursiveChildren = (children) => {
            if (children.length) {
              _.map(children, v => {
                v.uuid = `${uuid('uuid_')}${uuid() + uuid()}`
                if (v.children.length) {
                  recursiveChildren(v.children)
                }
              })
            }
          }
          recursiveChildren(data.children)
          // init tree
          Tree.init({
            data: _.cloneDeep(data),
            limit: this.limit,
            selfTree: this
          }).then(() => {
            setTimeout(() => {
              // this.isLoading = false
            }, 100)
          })
        }).catch(e => {
          this.isLoading = false
          if (!e.data) {
            this.isNodata = true
          }
        })
      },

      /**
       * Return to the previous child node
       */
      _rtTasksDag () {
        let getIds = this.$route.query.subProcessIds
        let idsArr = getIds.split(',')
        let ids = idsArr.slice(0, idsArr.length - 1)
        let id = idsArr[idsArr.length - 1]
        let query = {}

        if (id !== idsArr[0]) {
          query = { subProcessIds: ids.join(',') }
        }
        this.$router.push({ path: `/projects/definition/tree/${id}`, query: query })
      },
      /**
       * Subprocess processing
       * @param subProcessId 子流程Id
       */
      _subProcessHandle (subProcessId) {
        let subProcessIds = []
        let getIds = this.$route.query.subProcessIds
        if (getIds) {
          let newId = getIds.split(',')
          newId.push(this.$route.params.id)
          subProcessIds = newId
        } else {
          subProcessIds.push(this.$route.params.id)
        }
        this.$router.push({ path: `/projects/definition/tree/${subProcessId}`, query: { subProcessIds: subProcessIds.join(',') } })
      },
      _onChangeSelect (o) {
        this.limit = o.value
        this._getViewTree()
      }
    },
    watch: {
      '$route.params.id' () {
        this._getViewTree()
      }
    },
    created () {
      this._getViewTree()
    },
    mounted () {
    },
    components: { mSpin, mSecondaryMenu, mListConstruction, mNoData }
  }
</script>

<style lang="scss" rel="stylesheet/scss">

  .tree-view-index-model {
    background: url('img/dag_bg.png');
    position: relative;
    .tree-limit-select {
      position: absolute;
      right: 20px;
      top: 22px;
      z-index: 1;
    }
    .tasks-color {
      min-height: 76px;
      background: #fff;
      padding-left: 20px;
      position: relative;
      padding-bottom: 10px;
      .toolbar-color-sp {
        padding: 12px 0;
      }

    }
    .tree-model {
      width: calc(100%);
      height: calc(100vh - 224px);
      overflow-x: scroll;
    }
    .d3-tree {
      padding-left: 30px;
      .node {
        text {
          font: 11px sans-serif;
          pointer-events: none;
        }
      }
      rect {
        cursor: pointer;
        &.state {
          stroke: #666;
          shape-rendering: crispEdges;
        }
      }
      path {
        &.link{
          fill: none;
          stroke: #666;
          stroke-width: 2px;
        }
      }
      circle {
        stroke: #666;
        fill: #0097e0;
        stroke-width: 1.5px;
        cursor: pointer;
      }
    }
  }


</style><|MERGE_RESOLUTION|>--- conflicted
+++ resolved
@@ -1,49 +1,4 @@
 <template>
-<<<<<<< HEAD
-  <div class="main-layout-box">
-    <m-secondary-menu :type="'projects'"></m-secondary-menu>
-    <m-list-construction :title="$t('TreeView')">
-      <template slot="conditions"></template>
-      <template slot="content">
-        <div class="tree-view-index-model">
-          <div class="tree-limit-select">
-            <x-select v-model="limit" style="width: 70px;" @on-change="_onChangeSelect">
-              <x-option
-                      v-for="city in [{value:25},{value:50},{value:75},{value:100}]"
-                      :key="city.value"
-                      :value="city.value"
-                      :label="city.value">
-              </x-option>
-            </x-select>
-            <x-button
-                    @click="_rtTasksDag"
-                    v-if="$route.query.subProcessIds"
-                    type="primary"
-                    size="default"
-                    icon="fa fa-reply">
-              {{$t('Return_1')}}
-            </x-button>
-          </div>
-          <div class="tasks-color">
-            <div class="toolbar-color-sp">
-              <a href="javascript:">
-                <span>Node Type</span>
-              </a>
-              <a href="javascript:" v-for="(k,v) in tasksType">
-                <i class="fa fa-circle" :style="{color:k.color}"></i>
-                <span>{{v}}</span>
-              </a>
-            </div>
-            <div class="state-tasks-color-sp">
-              <a href="javascript:">
-                <span>{{$t('Task Status')}}</span>
-              </a>
-              <a href="javascript:" v-for="(item) in tasksState">
-                <i class="fa fa-square" :style="{color:item.color}"></i>
-                <span>{{item.desc}}</span>
-              </a>
-            </div>
-=======
   <m-list-construction :title="$t('TreeView')">
     <template slot="conditions"></template>
     <template slot="content">
@@ -84,7 +39,6 @@
               <i class="fa fa-square" :style="{color:item.color}"></i>
               <span>{{item.desc}}</span>
             </a>
->>>>>>> 7518a94f
           </div>
         </div>
         <div class="tree-model" v-show="!isNodata">
