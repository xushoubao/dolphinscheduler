--- conflicted
+++ resolved
@@ -120,11 +120,7 @@
           this.$message.warning(`${i18n.$t('Please enter the tenant code in English')}`)
           return false
         }
-<<<<<<< HEAD
-        if (!isEn.test(this.tenantCode)) {
-=======
         if (!isEn.test(this.tenantCode) || _.startsWith(this.tenantCode, '_', 0) || _.startsWith(this.tenantCode, '.', 0)) {
->>>>>>> 7518a94f
           this.$message.warning(`${i18n.$t('Please enter tenant code in English')}`)
           return false
         }
