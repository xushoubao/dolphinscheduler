<template>
  <m-popup
          ref="popup"
<<<<<<< HEAD
          :ok-text="$t('Confirm Upload')"
=======
          :ok-text="$t('Upload')"
>>>>>>> 7518a94f
          :nameText="$t('File Upload')"
          @ok="_ok"
          :disabled="progress === 0 ? false : true">
    <template slot="content">
      <form name="files" enctype="multipart/form-data" method="post">
        <div class="file-update-model"
             @drop.prevent="_onDrop"
             @dragover.prevent="dragOver = true"
             @dragleave.prevent="dragOver = false"
             id="file-update-model">
          <div class="tooltip-info">
            <i class="fa fa-info-circle"></i>
            <span>{{$t('Drag the file into the current upload window')}}</span>
          </div>
          <!--<div class="hide-archive" v-if="progress !== 0" @click="_ckArchive">
            <i class="fa fa-minus" data-toggle="tooltip" title="关闭窗口 继续上传" data-container="body" ></i>
          </div>-->
          <div class="update-popup" v-if="dragOver">
            <div class="icon-box">
              <i class="fa fa-cloud-upload"></i>
            </div>
            <p class="p1">
              <span>{{$t('Drag area upload')}}</span>
            </p>
          </div>
          <m-list-box-f>
            <template slot="name"><b>*</b>{{$t('File Name')}}</template>
            <template slot="content">
              <x-input
                      type="input"
                      v-model="name"
                      :disabled="progress !== 0"
                      :placeholder="$t('Please enter name')"
                      autocomplete="off">
              </x-input>
            </template>
          </m-list-box-f>
          <m-list-box-f>
            <template slot="name">{{$t('Description')}}</template>
            <template slot="content">
              <x-input
                      type="textarea"
                      v-model="desc"
                      :disabled="progress !== 0"
                      :placeholder="$t('Please enter description')"
                      autocomplete="off">
              </x-input>
            </template>
          </m-list-box-f>
          <m-list-box-f>
            <template slot="name"><b>*</b>{{$t('Upload Files')}}</template>
            <template slot="content">
              <div class="file-update-box">
                <template v-if="progress === 0">
                  <input name="file" id="file" type="file" class="file-update">
                  <x-button type="dashed" size="xsmall"> {{$t('Upload')}} </x-button>
                </template>
                <div class="progress-box" v-if="progress !== 0">
                  <m-progress-bar :value="progress" text-placement="left-right"></m-progress-bar>
                </div>
              </div>
            </template>
          </m-list-box-f>
        </div>
      </form>
    </template>
  </m-popup>
</template>
<script>
  import io from '@/module/io'
  import i18n from '@/module/i18n'
  import store from '@/conf/home/store'
  import mPopup from '@/module/components/popup/popup'
  import mListBoxF from '@/module/components/listBoxF/listBoxF'
  import mProgressBar from '@/module/components/progressBar/progressBar'

  export default {
    name: 'file-update',
    data () {
      return {
        store,
        // name
        name: '',
        // desc
        desc: '',
        // progress
        progress: 0,
        // file
        file: '',
        // Whether to drag upload
        dragOver: false
      }
    },
    watch: {
    },
    props: {
      type: String
    },
    methods: {
      /**
       * submit
       */
      _ok () {
        this.$refs['popup'].spinnerLoading = true
        if (this._validation()) {
          this.store.dispatch('resource/resourceVerifyName', {
            name: this.name,
            type: this.type
          }).then(res => {
            this._formDataUpdate().then(res => {
              setTimeout(() => {
                this.$refs['popup'].spinnerLoading = false
              }, 800)
            }).catch(e => {
              this.$refs['popup'].spinnerLoading = false
            })
          }).catch(e => {
            this.$message.error(e.msg || '')
            this.$refs['popup'].spinnerLoading = false
          })
        } else {
          this.$refs['popup'].spinnerLoading = false
        }
      },
      /**
       * validation
       */
      _validation () {
        if (!this.name) {
          this.$message.warning(`${i18n.$t('Please enter file name')}`)
          return false
        }
        if (!this.file) {
          this.$message.warning(`${i18n.$t('Please select the file to upload')}`)
          return false
        }
        return true
      },
      /**
       * update file
       */
      _formDataUpdate () {
        return new Promise((resolve, reject) => {
          let self = this
          let formData = new FormData()
          formData.append('file', this.file)
          formData.append('type', this.type)
          formData.append('name', this.name)
          formData.append('desc', this.desc)
          io.post(`resources/create`, res => {
            this.$message.success(res.msg)
            resolve()
            self.$emit('onUpdate')
          }, e => {
            reject(e)
            self.$emit('close')
            this.$message.error(e.msg || '')
          }, {
            data: formData,
            emulateJSON: false,
            onUploadProgress (progressEvent) {
              // Size has been uploaded
              let loaded = progressEvent.loaded
              // Total attachment size
              let total = progressEvent.total
              self.progress = Math.floor(100 * loaded / total)
              self.$emit('onProgress', self.progress)
            }
          })
        })
      },
      /**
       * Archive to the top right corner Continue uploading
       */
      _ckArchive () {
        $('.update-file-modal').hide()
        this.$emit('onArchive')
      },
      /**
       * Drag and drop upload
       */
      _onDrop (e) {
        let file = e.dataTransfer.files[0]
        this.file = file
        this.name = file.name
        this.dragOver = false
      }
    },
    mounted () {
      $('#file').change(() => {
        let file = $('#file')[0].files[0]
        this.file = file
        this.name = file.name
      })
    },
    components: { mPopup, mListBoxF, mProgressBar }
  }
</script>

<style lang="scss" rel="stylesheet/scss">
  .file-update-model {
    .tooltip-info {
      position: absolute;
      left: 20px;
      bottom: 26px;
      span {
        font-size: 12px;
        color: #666;
        vertical-align: middle;
      }
      .fa {
        color: #0097e0;
        font-size: 14px;
        vertical-align: middle;
      }
    }
    .hide-archive {
      position: absolute;
      right: 22px;
      top: 17px;
      .fa{
        font-size: 16px;
        color: #333;
        font-weight: normal;
        cursor: pointer;
        &:hover {
          color: #0097e0;
        }
      }
    }
    .file-update-box {
      padding-top: 4px;
      position: relative;
      .file-update {
        width: 70px;
        height: 40px;
        position: absolute;
        left: 0;
        top: 0;
        cursor: pointer;
        filter: alpha(opacity=0);
        -moz-opacity: 0;
        opacity: 0;
      }
      &:hover {
        .v-btn-dashed {
          background-color: transparent;
          border-color: #47c3ff;
          color: #47c3ff;
          cursor: pointer;
        }
      }
      .progress-box {
        width: 200px;
        position: absolute;
        left: 70px;
        top: 14px;
      }
    }
    .update-popup {
      width: calc(100% - 20px);
      height: calc(100% - 20px);
      background: rgba(255,253,239,.7);
      position: absolute;
      top: 10px;
      left: 10px;
      border-radius: 3px;
      z-index: 1;
      border: .18rem dashed #cccccc;
      .icon-box {
        text-align: center;
        margin-top: 96px;
        .fa {
          font-size: 50px;
          color: #2d8cf0;
        }
      }
      .p1 {
        text-align: center;
        font-size: 16px;
        color: #333;
        padding-top: 8px;
      }
    }
  }
</style><|MERGE_RESOLUTION|>--- conflicted
+++ resolved
@@ -1,11 +1,7 @@
 <template>
   <m-popup
           ref="popup"
-<<<<<<< HEAD
-          :ok-text="$t('Confirm Upload')"
-=======
           :ok-text="$t('Upload')"
->>>>>>> 7518a94f
           :nameText="$t('File Upload')"
           @ok="_ok"
           :disabled="progress === 0 ? false : true">
